// The libMesh Finite Element Library.
// Copyright (C) 2002-2014 Benjamin S. Kirk, John W. Peterson, Roy H. Stogner

// This library is free software; you can redistribute it and/or
// modify it under the terms of the GNU Lesser General Public
// License as published by the Free Software Foundation; either
// version 2.1 of the License, or (at your option) any later version.

// This library is distributed in the hope that it will be useful,
// but WITHOUT ANY WARRANTY; without even the implied warranty of
// MERCHANTABILITY or FITNESS FOR A PARTICULAR PURPOSE.  See the GNU
// Lesser General Public License for more details.

// You should have received a copy of the GNU Lesser General Public
// License along with this library; if not, write to the Free Software
// Foundation, Inc., 59 Temple Place, Suite 330, Boston, MA  02111-1307  USA



// C++ includes
#include <cstdlib> // *must* precede <cmath> for proper std:abs() on PGI, Sun Studio CC
#include <cmath> // for std::sqrt


// Local includes
#include "libmesh/mesh_generation.h"
#include "libmesh/unstructured_mesh.h"
// #include "libmesh/elem.h"
#include "libmesh/mesh_refinement.h"
#include "libmesh/edge_edge2.h"
#include "libmesh/edge_edge3.h"
#include "libmesh/edge_edge4.h"
#include "libmesh/face_tri3.h"
#include "libmesh/face_tri6.h"
#include "libmesh/face_quad4.h"
#include "libmesh/face_quad8.h"
#include "libmesh/face_quad9.h"
#include "libmesh/cell_hex8.h"
#include "libmesh/cell_hex20.h"
#include "libmesh/cell_hex27.h"
#include "libmesh/cell_prism6.h"
#include "libmesh/cell_prism15.h"
#include "libmesh/cell_prism18.h"
#include "libmesh/cell_tet4.h"
#include "libmesh/cell_pyramid5.h"
#include "libmesh/libmesh_logging.h"
#include "libmesh/boundary_info.h"
#include "libmesh/sphere.h"
#include "libmesh/mesh_modification.h"
#include "libmesh/mesh_smoother_laplace.h"
#include "libmesh/node_elem.h"
#include "libmesh/vector_value.h"

namespace libMesh
{

namespace MeshTools {
namespace Generation {
namespace Private {
/**
 * A useful inline function which replaces the #defines
 * used previously.  Not private since this is a namespace,
 * but would be if this were a class.  The first one returns
 * the proper node number for 2D elements while the second
 * one returns the node number for 3D elements.
 */
inline
unsigned int idx(const ElemType type,
                 const unsigned int nx,
                 const unsigned int i,
                 const unsigned int j)
{
  switch(type)
    {
    case INVALID_ELEM:
    case QUAD4:
    case TRI3:
      {
        return i + j*(nx+1);
      }

    case QUAD8:
    case QUAD9:
    case TRI6:
      {
        return i + j*(2*nx+1);
      }

    default:
      {
        libMesh::err << "ERROR: Unrecognized 2D element type." << std::endl;
        libmesh_error();
      }
    }

  return libMesh::invalid_uint;
}



// Same as the function above, but for 3D elements
inline
unsigned int idx(const ElemType type,
                 const unsigned int nx,
                 const unsigned int ny,
                 const unsigned int i,
                 const unsigned int j,
                 const unsigned int k)
{
  switch(type)
    {
    case INVALID_ELEM:
    case HEX8:
    case PRISM6:
      {
        return i + (nx+1)*(j + k*(ny+1));
      }

    case HEX20:
    case HEX27:
    case TET4:  // TET4's are created from an initial HEX27 discretization
    case TET10: // TET10's are created from an initial HEX27 discretization
    case PYRAMID5: // PYRAMID5's are created from an initial HEX27 discretization
    case PYRAMID14:
    case PRISM15:
    case PRISM18:
      {
<<<<<<< HEAD
        return i + (2*nx+1)*(j + k*(2*ny+1));
=======
	switch(type)
	  {
	  case INVALID_ELEM:
	  case HEX8:
	  case PRISM6:
	    {
	      return i + (nx+1)*(j + k*(ny+1));
	      break;
	    }

	  case HEX20:
	  case HEX27:
	  case TET4:  // TET4's are created from an initial HEX27 discretization
	  case TET10: // TET10's are created from an initial HEX27 discretization
          case PYRAMID5: // PYRAMIDs are created from an initial HEX27 discretization
          case PYRAMID13:
          case PYRAMID14:
	  case PRISM15:
	  case PRISM18:
	    {
	      return i + (2*nx+1)*(j + k*(2*ny+1));
	      break;
	    }

	  default:
	    {
	      libMesh::err << "ERROR: Unrecognized element type." << std::endl;
	      libmesh_error();
	    }
	  }

	return libMesh::invalid_uint;
>>>>>>> 29aae592
      }

    default:
      {
        libMesh::err << "ERROR: Unrecognized element type." << std::endl;
        libmesh_error();
      }
    }

  return libMesh::invalid_uint;
}
} // namespace Private
} // namespace Generation
} // namespace MeshTools

// ------------------------------------------------------------
// MeshTools::Generation function for mesh generation
void MeshTools::Generation::build_cube(UnstructuredMesh& mesh,
                                       const unsigned int nx,
                                       const unsigned int ny,
                                       const unsigned int nz,
                                       const Real xmin, const Real xmax,
                                       const Real ymin, const Real ymax,
                                       const Real zmin, const Real zmax,
                                       const ElemType type,
                                       const bool gauss_lobatto_grid)
{
  START_LOG("build_cube()", "MeshTools::Generation");

  // Declare that we are using the indexing utility routine
  // in the "Private" part of our current namespace.  If this doesn't
  // work in GCC 2.95.3 we can either remove it or stop supporting
  // 2.95.3 altogether.
  // Changing this to import the whole namespace... just importing idx
  // causes an internal compiler error for Intel Compiler 11.0 on Linux
  // in debug mode.
  using namespace MeshTools::Generation::Private;

  // Clear the mesh and start from scratch
  mesh.clear();

  if (nz != 0)
    mesh.set_mesh_dimension(3);
  else if (ny != 0)
    mesh.set_mesh_dimension(2);
  else if (nx != 0)
    mesh.set_mesh_dimension(1);
  else
    mesh.set_mesh_dimension(0);

  switch (mesh.mesh_dimension())
    {
      //---------------------------------------------------------------------
      // Build a 0D point
    case 0:
      {
        libmesh_assert_equal_to (nx, 0);
        libmesh_assert_equal_to (ny, 0);
        libmesh_assert_equal_to (nz, 0);

        libmesh_assert (type == INVALID_ELEM || type == NODEELEM);

        // Build one nodal element for the mesh
        mesh.add_point (Point(0, 0, 0), 0);
        Elem* elem = mesh.add_elem (new NodeElem);
        elem->set_node(0) = mesh.node_ptr(0);

        break;
      }



      //---------------------------------------------------------------------
      // Build a 1D line
    case 1:
      {
        libmesh_assert_not_equal_to (nx, 0);
        libmesh_assert_equal_to (ny, 0);
        libmesh_assert_equal_to (nz, 0);
        libmesh_assert_less (xmin, xmax);

        // Reserve elements
        switch (type)
          {
          case INVALID_ELEM:
          case EDGE2:
          case EDGE3:
          case EDGE4:
            {
              mesh.reserve_elem (nx);
              break;
            }

          default:
            {
              libMesh::err << "ERROR: Unrecognized 1D element type." << std::endl;
              libmesh_error();
            }
          }

        // Reserve nodes
        switch (type)
          {
          case INVALID_ELEM:
          case EDGE2:
            {
              mesh.reserve_nodes(nx+1);
              break;
            }

          case EDGE3:
            {
              mesh.reserve_nodes(2*nx+1);
              break;
            }

          case EDGE4:
            {
              mesh.reserve_nodes(3*nx+1);
              break;
            }

          default:
            {
              libMesh::err << "ERROR: Unrecognized 1D element type." << std::endl;
              libmesh_error();
            }
          }


        // Build the nodes, depends on whether we're using linears,
        // quadratics or cubics and whether using uniform grid or Gauss-Lobatto
        unsigned int node_id = 0;
        switch(type)
          {
          case INVALID_ELEM:
          case EDGE2:
            {
              for (unsigned int i=0; i<=nx; i++)
                {
                  if (gauss_lobatto_grid)
                    mesh.add_point (Point(0.5*(std::cos(libMesh::pi*static_cast<Real>(nx-i)/static_cast<Real>(nx))+1.0),
                                          0,
                                          0), node_id++);
                  else
                    mesh.add_point (Point(static_cast<Real>(i)/static_cast<Real>(nx),
                                          0,
                                          0), node_id++);
                }
              break;
            }

          case EDGE3:
            {
              for (unsigned int i=0; i<=2*nx; i++)
                {
                  if (gauss_lobatto_grid)
                    {
                      // The x location of the point.
                      Real x=0.;

                      // Shortcut quantities (do not depend on i)
                      const Real c = std::cos( libMesh::pi*i / static_cast<Real>(2*nx) );

                      // If i is even, compute a normal Gauss-Lobatto point
                      if (i%2 == 0)
                        x = 0.5*(1.0 - c);

                      // Otherwise, it is the average of the previous and next points
                      else
                        {
                          Real cmin = std::cos( libMesh::pi*(i-1) / static_cast<Real>(2*nx) );
                          Real cmax = std::cos( libMesh::pi*(i+1) / static_cast<Real>(2*nx) );

                          Real gl_xmin = 0.5*(1.0 - cmin);
                          Real gl_xmax = 0.5*(1.0 - cmax);
                          x = 0.5*(gl_xmin + gl_xmax);
                        }

                      mesh.add_point (Point(x,0.,0.), node_id++);
                    }
                  else
                    mesh.add_point (Point(static_cast<Real>(i)/static_cast<Real>(2*nx),
                                          0,
                                          0), node_id++);
                }
              break;
            }

          case EDGE4:
            {
              for (unsigned int i=0; i<=3*nx; i++)
                {
                  if (gauss_lobatto_grid)
                    {
                      // The x location of the point
                      Real x=0.;

                      // Shortcut quantities
                      const Real c = std::cos( libMesh::pi*i / static_cast<Real>(3*nx) );

                      // If i is multiple of 3, compute a normal Gauss-Lobatto point
                      if (i%3 == 0)
                        x = 0.5*(1.0 - c);

                      // Otherwise, distribute points evenly within the element
                      else
                        {
                          if(i%3 == 1)
                            {
                              Real cmin = std::cos( libMesh::pi*(i-1) / static_cast<Real>(3*nx) );
                              Real cmax = std::cos( libMesh::pi*(i+2) / static_cast<Real>(3*nx) );

                              Real gl_xmin = 0.5*(1.0 - cmin);
                              Real gl_xmax = 0.5*(1.0 - cmax);

                              x = (2.*gl_xmin + gl_xmax)/3.;
                            }
                          else
                            if(i%3 == 2)
                              {
                                Real cmin = std::cos( libMesh::pi*(i-2) / static_cast<Real>(3*nx) );
                                Real cmax = std::cos( libMesh::pi*(i+1) / static_cast<Real>(3*nx) );

                                Real gl_xmin = 0.5*(1.0 - cmin);
                                Real gl_xmax = 0.5*(1.0 - cmax);

                                x = (gl_xmin + 2.*gl_xmax)/3.;
                              }

                        }

                      mesh.add_point (Point(x,0.,0.), node_id++);
                    }
                  else
                    mesh.add_point (Point(static_cast<Real>(i)/static_cast<Real>(3*nx),
                                          0,
                                          0), node_id++);
                }



              break;
            }

          default:
            {
              libMesh::err << "ERROR: Unrecognized 1D element type." << std::endl;
              libmesh_error();
            }

          }

        // Build the elements of the mesh
        switch(type)
          {
          case INVALID_ELEM:
          case EDGE2:
            {
              for (unsigned int i=0; i<nx; i++)
                {
                  Elem* elem = mesh.add_elem (new Edge2);
                  elem->set_node(0) = mesh.node_ptr(i);
                  elem->set_node(1) = mesh.node_ptr(i+1);

                  if (i == 0)
                    mesh.boundary_info->add_side(elem, 0, 0);

                  if (i == (nx-1))
                    mesh.boundary_info->add_side(elem, 1, 1);
                }
              break;
            }

          case EDGE3:
            {
              for (unsigned int i=0; i<nx; i++)
                {
                  Elem* elem = mesh.add_elem (new Edge3);
                  elem->set_node(0) = mesh.node_ptr(2*i);
                  elem->set_node(2) = mesh.node_ptr(2*i+1);
                  elem->set_node(1) = mesh.node_ptr(2*i+2);

                  if (i == 0)
                    mesh.boundary_info->add_side(elem, 0, 0);

                  if (i == (nx-1))
                    mesh.boundary_info->add_side(elem, 1, 1);
                }
              break;
            }

          case EDGE4:
            {
              for (unsigned int i=0; i<nx; i++)
                {
                  Elem* elem = mesh.add_elem (new Edge4);
                  elem->set_node(0) = mesh.node_ptr(3*i);
                  elem->set_node(2) = mesh.node_ptr(3*i+1);
                  elem->set_node(3) = mesh.node_ptr(3*i+2);
                  elem->set_node(1) = mesh.node_ptr(3*i+3);

                  if (i == 0)
                    mesh.boundary_info->add_side(elem, 0, 0);

                  if (i == (nx-1))
                    mesh.boundary_info->add_side(elem, 1, 1);
                }
              break;
            }

          default:
            {
              libMesh::err << "ERROR: Unrecognized 1D element type." << std::endl;
              libmesh_error();
            }
          }

        // Scale the nodal positions
        for (unsigned int p=0; p<mesh.n_nodes(); p++)
          mesh.node(p)(0) = (mesh.node(p)(0))*(xmax-xmin) + xmin;

        // Add sideset names to boundary info
        mesh.boundary_info->sideset_name(0) = "left";
        mesh.boundary_info->sideset_name(1) = "right";

        // Add nodeset names to boundary info
        mesh.boundary_info->nodeset_name(0) = "left";
        mesh.boundary_info->nodeset_name(1) = "right";

        break;
      }










      //---------------------------------------------------------------------
      // Build a 2D quadrilateral
    case 2:
      {
        libmesh_assert_not_equal_to (nx, 0);
        libmesh_assert_not_equal_to (ny, 0);
        libmesh_assert_equal_to (nz, 0);
        libmesh_assert_less (xmin, xmax);
        libmesh_assert_less (ymin, ymax);

        // Reserve elements.  The TRI3 and TRI6 meshes
        // have twice as many elements...
        switch (type)
          {
          case INVALID_ELEM:
          case QUAD4:
          case QUAD8:
          case QUAD9:
            {
              mesh.reserve_elem (nx*ny);
              break;
            }

          case TRI3:
          case TRI6:
            {
              mesh.reserve_elem (2*nx*ny);
              break;
            }

          default:
            {
              libMesh::err << "ERROR: Unrecognized 2D element type." << std::endl;
              libmesh_error();
            }
          }



        // Reserve nodes.  The quadratic element types
        // need to reserve more nodes than the linear types.
        switch (type)
          {
          case INVALID_ELEM:
          case QUAD4:
          case TRI3:
            {
              mesh.reserve_nodes( (nx+1)*(ny+1) );
              break;
            }

          case QUAD8:
          case QUAD9:
          case TRI6:
            {
              mesh.reserve_nodes( (2*nx+1)*(2*ny+1) );
              break;
            }


          default:
            {
              libMesh::err << "ERROR: Unrecognized 2D element type." << std::endl;
              libmesh_error();
            }
          }



        // Build the nodes. Depends on whether you are using a linear
        // or quadratic element, and whether you are using a uniform
        // grid or the Gauss-Lobatto grid points.
        unsigned int node_id = 0;
        switch (type)
          {
          case INVALID_ELEM:
          case QUAD4:
          case TRI3:
            {
              for (unsigned int j=0; j<=ny; j++)
                for (unsigned int i=0; i<=nx; i++)
                  {
                    if (gauss_lobatto_grid)
                      {
                        mesh.add_point (Point(0.5*(1.0 - std::cos(libMesh::pi*static_cast<Real>(i)/static_cast<Real>(nx))),
                                              0.5*(1.0 - std::cos(libMesh::pi*static_cast<Real>(j)/static_cast<Real>(ny))),
                                              0.), node_id++);
                      }

                    else
                      mesh.add_point (Point(static_cast<Real>(i)/static_cast<Real>(nx),
                                            static_cast<Real>(j)/static_cast<Real>(ny),
                                            0.), node_id++);
                  }

              break;
            }

          case QUAD8:
          case QUAD9:
          case TRI6:
            {
              for (unsigned int j=0; j<=(2*ny); j++)
                for (unsigned int i=0; i<=(2*nx); i++)
                  {
                    if (gauss_lobatto_grid)
                      {
                        // The x,y locations of the point.
                        Real x=0., y=0.;

                        // Shortcut quantities (do not depend on i,j)
                        const Real a = std::cos( libMesh::pi / static_cast<Real>(2*nx) );
                        const Real b = std::cos( libMesh::pi / static_cast<Real>(2*ny) );

                        // Shortcut quantities (depend on i,j)
                        const Real c = std::cos( libMesh::pi*i / static_cast<Real>(2*nx) );
                        const Real d = std::cos( libMesh::pi*j / static_cast<Real>(2*ny) );

                        // If i is even, compute a normal Gauss-Lobatto point
                        if (i%2 == 0)
                          x = 0.5*(1.0 - c);

                        // Otherwise, it is the average of the previous and next points
                        else
                          x = 0.5*(1.0 - a*c);

                        // If j is even, compute a normal Gauss-Lobatto point
                        if (j%2 == 0)
                          y = 0.5*(1.0 - d);

                        // Otherwise, it is the average of the previous and next points
                        else
                          y = 0.5*(1.0 - b*d);


                        mesh.add_point (Point(x,y,0.), node_id++);
                      }


                    else
                      mesh.add_point (Point(static_cast<Real>(i)/static_cast<Real>(2*nx),
                                            static_cast<Real>(j)/static_cast<Real>(2*ny),
                                            0), node_id++);
                  }

              break;
            }


          default:
            {
              libMesh::err << "ERROR: Unrecognized 2D element type." << std::endl;
              libmesh_error();
            }
          }






        // Build the elements.  Each one is a bit different.
        switch (type)
          {

          case INVALID_ELEM:
          case QUAD4:
            {
              for (unsigned int j=0; j<ny; j++)
                for (unsigned int i=0; i<nx; i++)
                  {
                    Elem* elem = mesh.add_elem(new Quad4);

                    elem->set_node(0) = mesh.node_ptr(idx(type,nx,i,j)    );
                    elem->set_node(1) = mesh.node_ptr(idx(type,nx,i+1,j)  );
                    elem->set_node(2) = mesh.node_ptr(idx(type,nx,i+1,j+1));
                    elem->set_node(3) = mesh.node_ptr(idx(type,nx,i,j+1)  );

                    if (j == 0)
                      mesh.boundary_info->add_side(elem, 0, 0);

                    if (j == (ny-1))
                      mesh.boundary_info->add_side(elem, 2, 2);

                    if (i == 0)
                      mesh.boundary_info->add_side(elem, 3, 3);

                    if (i == (nx-1))
                      mesh.boundary_info->add_side(elem, 1, 1);
                  }
              break;
            }


          case TRI3:
            {
              for (unsigned int j=0; j<ny; j++)
                for (unsigned int i=0; i<nx; i++)
                  {
                    Elem* elem = NULL;

                    // Add first Tri3
                    elem = mesh.add_elem(new Tri3);

                    elem->set_node(0) = mesh.node_ptr(idx(type,nx,i,j)    );
                    elem->set_node(1) = mesh.node_ptr(idx(type,nx,i+1,j)  );
                    elem->set_node(2) = mesh.node_ptr(idx(type,nx,i+1,j+1));

                    if (j == 0)
                      mesh.boundary_info->add_side(elem, 0, 0);

                    if (i == (nx-1))
                      mesh.boundary_info->add_side(elem, 1, 1);

                    // Add second Tri3
                    elem = mesh.add_elem(new Tri3);

                    elem->set_node(0) = mesh.node_ptr(idx(type,nx,i,j)    );
                    elem->set_node(1) = mesh.node_ptr(idx(type,nx,i+1,j+1));
                    elem->set_node(2) = mesh.node_ptr(idx(type,nx,i,j+1)  );

                    if (j == (ny-1))
                      mesh.boundary_info->add_side(elem, 1, 2);

                    if (i == 0)
                      mesh.boundary_info->add_side(elem, 2, 3);
                  }
              break;
            }



          case QUAD8:
          case QUAD9:
            {
              for (unsigned int j=0; j<(2*ny); j += 2)
                for (unsigned int i=0; i<(2*nx); i += 2)
                  {
                    Elem* elem = (type == QUAD8) ?
                      mesh.add_elem(new Quad8) :
                      mesh.add_elem(new Quad9);


                    elem->set_node(0) = mesh.node_ptr(idx(type,nx,i,j)    );
                    elem->set_node(1) = mesh.node_ptr(idx(type,nx,i+2,j)  );
                    elem->set_node(2) = mesh.node_ptr(idx(type,nx,i+2,j+2));
                    elem->set_node(3) = mesh.node_ptr(idx(type,nx,i,j+2)  );
                    elem->set_node(4) = mesh.node_ptr(idx(type,nx,i+1,j)  );
                    elem->set_node(5) = mesh.node_ptr(idx(type,nx,i+2,j+1));
                    elem->set_node(6) = mesh.node_ptr(idx(type,nx,i+1,j+2));
                    elem->set_node(7) = mesh.node_ptr(idx(type,nx,i,j+1)  );
                    if (type == QUAD9)
                      elem->set_node(8) = mesh.node_ptr(idx(type,nx,i+1,j+1));


                    if (j == 0)
                      mesh.boundary_info->add_side(elem, 0, 0);

                    if (j == 2*(ny-1))
                      mesh.boundary_info->add_side(elem, 2, 2);

                    if (i == 0)
                      mesh.boundary_info->add_side(elem, 3, 3);

                    if (i == 2*(nx-1))
                      mesh.boundary_info->add_side(elem, 1, 1);
                  }
              break;
            }


          case TRI6:
            {
              for (unsigned int j=0; j<(2*ny); j += 2)
                for (unsigned int i=0; i<(2*nx); i += 2)
                  {
                    Elem* elem = NULL;

                    // Add first Tri6
                    elem = mesh.add_elem(new Tri6);

                    elem->set_node(0) = mesh.node_ptr(idx(type,nx,i,j)    );
                    elem->set_node(1) = mesh.node_ptr(idx(type,nx,i+2,j)  );
                    elem->set_node(2) = mesh.node_ptr(idx(type,nx,i+2,j+2));
                    elem->set_node(3) = mesh.node_ptr(idx(type,nx,i+1,j)  );
                    elem->set_node(4) = mesh.node_ptr(idx(type,nx,i+2,j+1));
                    elem->set_node(5) = mesh.node_ptr(idx(type,nx,i+1,j+1));

                    if (j == 0)
                      mesh.boundary_info->add_side(elem, 0, 0);

                    if (i == 2*(nx-1))
                      mesh.boundary_info->add_side(elem, 1, 1);

                    // Add second Tri6
                    elem = mesh.add_elem(new Tri6);

                    elem->set_node(0) = mesh.node_ptr(idx(type,nx,i,j)    );
                    elem->set_node(1) = mesh.node_ptr(idx(type,nx,i+2,j+2));
                    elem->set_node(2) = mesh.node_ptr(idx(type,nx,i,j+2)  );
                    elem->set_node(3) = mesh.node_ptr(idx(type,nx,i+1,j+1));
                    elem->set_node(4) = mesh.node_ptr(idx(type,nx,i+1,j+2));
                    elem->set_node(5) = mesh.node_ptr(idx(type,nx,i,j+1)  );

                    if (j == 2*(ny-1))
                      mesh.boundary_info->add_side(elem, 1, 2);

                    if (i == 0)
                      mesh.boundary_info->add_side(elem, 2, 3);

                  }
              break;
            };


          default:
            {
              libMesh::err << "ERROR: Unrecognized 2D element type." << std::endl;
              libmesh_error();
            }
          }




        // Scale the nodal positions
        for (unsigned int p=0; p<mesh.n_nodes(); p++)
          {
            mesh.node(p)(0) = (mesh.node(p)(0))*(xmax-xmin) + xmin;
            mesh.node(p)(1) = (mesh.node(p)(1))*(ymax-ymin) + ymin;
          }

        // Add sideset names to boundary info
        mesh.boundary_info->sideset_name(0) = "bottom";
        mesh.boundary_info->sideset_name(1) = "right";
        mesh.boundary_info->sideset_name(2) = "top";
        mesh.boundary_info->sideset_name(3) = "left";

        // Add nodeset names to boundary info
        mesh.boundary_info->nodeset_name(0) = "bottom";
        mesh.boundary_info->nodeset_name(1) = "right";
        mesh.boundary_info->nodeset_name(2) = "top";
        mesh.boundary_info->nodeset_name(3) = "left";

        break;
      }











      //---------------------------------------------------------------------
      // Build a 3D mesh using hexes, tets, prisms, or pyramids.
    case 3:
      {
<<<<<<< HEAD
        libmesh_assert_not_equal_to (nx, 0);
        libmesh_assert_not_equal_to (ny, 0);
        libmesh_assert_not_equal_to (nz, 0);
        libmesh_assert_less (xmin, xmax);
        libmesh_assert_less (ymin, ymax);
        libmesh_assert_less (zmin, zmax);


        // Reserve elements.  Meshes with prismatic elements require
        // twice as many elements.
        switch (type)
          {
          case INVALID_ELEM:
          case HEX8:
          case HEX20:
          case HEX27:
          case TET4:  // TET4's are created from an initial HEX27 discretization
          case TET10: // TET10's are created from an initial HEX27 discretization
          case PYRAMID5: // PYRAMID5's are created from an initial HEX27 discretization
          case PYRAMID14:
            {
              mesh.reserve_elem(nx*ny*nz);
              break;
            }

          case PRISM6:
          case PRISM15:
          case PRISM18:
            {
              mesh.reserve_elem(2*nx*ny*nz);
              break;
            }

          default:
            {
              libMesh::err << "ERROR: Unrecognized 3D element type." << std::endl;
              libmesh_error();
            }
          }





        // Reserve nodes.  Quadratic elements need twice as many nodes as linear elements.
        switch (type)
          {
          case INVALID_ELEM:
          case HEX8:
          case PRISM6:
            {
              mesh.reserve_nodes( (nx+1)*(ny+1)*(nz+1) );
              break;
            }

          case HEX20:
          case HEX27:
          case TET4: // TET4's are created from an initial HEX27 discretization
          case TET10: // TET10's are created from an initial HEX27 discretization
          case PYRAMID5: // PYRAMID5's are created from an initial HEX27 discretization
=======
	libmesh_assert_not_equal_to (nx, 0);
	libmesh_assert_not_equal_to (ny, 0);
	libmesh_assert_not_equal_to (nz, 0);
	libmesh_assert_less (xmin, xmax);
	libmesh_assert_less (ymin, ymax);
	libmesh_assert_less (zmin, zmax);


	// Reserve elements.  Meshes with prismatic elements require
	// twice as many elements.
	switch (type)
	  {
	  case INVALID_ELEM:
	  case HEX8:
	  case HEX20:
	  case HEX27:
	  case TET4:  // TET4's are created from an initial HEX27 discretization
	  case TET10: // TET10's are created from an initial HEX27 discretization
          case PYRAMID5: // PYRAMIDs are created from an initial HEX27 discretization
          case PYRAMID13:
          case PYRAMID14:
	    {
	      mesh.reserve_elem(nx*ny*nz);
	      break;
	    }

	  case PRISM6:
	  case PRISM15:
	  case PRISM18:
	    {
	      mesh.reserve_elem(2*nx*ny*nz);
	      break;
	    }

	  default:
	    {
	      libMesh::err << "ERROR: Unrecognized 3D element type." << std::endl;
	      libmesh_error();
	    }
	  }





	// Reserve nodes.  Quadratic elements need twice as many nodes as linear elements.
	switch (type)
	  {
	  case INVALID_ELEM:
	  case HEX8:
	  case PRISM6:
	    {
	      mesh.reserve_nodes( (nx+1)*(ny+1)*(nz+1) );
	      break;
	    }

	  case HEX20:
	  case HEX27:
	  case TET4: // TET4's are created from an initial HEX27 discretization
	  case TET10: // TET10's are created from an initial HEX27 discretization
          case PYRAMID5: // PYRAMIDs are created from an initial HEX27 discretization
          case PYRAMID13:
>>>>>>> 29aae592
          case PYRAMID14:
          case PRISM15:
          case PRISM18:
            {
              // FYI: The resulting TET4 mesh will have exactly
              // 5*(nx*ny*nz) + 2*(nx*ny + nx*nz + ny*nz) + (nx+ny+nz) + 1
              // nodes once the additional mid-edge nodes for the HEX27 discretization
              // have been deleted.
              mesh.reserve_nodes( (2*nx+1)*(2*ny+1)*(2*nz+1) );
              break;
            }

          default:
            {
              libMesh::err << "ERROR: Unrecognized 3D element type." << std::endl;
              libmesh_error();
            }
          }




        // Build the nodes.
        unsigned int node_id = 0;
<<<<<<< HEAD
        switch (type)
          {
          case INVALID_ELEM:
          case HEX8:
          case PRISM6:
            {
              for (unsigned int k=0; k<=nz; k++)
                for (unsigned int j=0; j<=ny; j++)
                  for (unsigned int i=0; i<=nx; i++)
                    {
                      if (gauss_lobatto_grid)
                        {
                          mesh.add_point (Point(0.5*(1.0 - std::cos(libMesh::pi*static_cast<Real>(i)/static_cast<Real>(nx))),
                                                0.5*(1.0 - std::cos(libMesh::pi*static_cast<Real>(j)/static_cast<Real>(ny))),
                                                0.5*(1.0 - std::cos(libMesh::pi*static_cast<Real>(k)/static_cast<Real>(nz)))), node_id++);
                        }

                      else
                        mesh.add_point(Point(static_cast<Real>(i)/static_cast<Real>(nx),
                                             static_cast<Real>(j)/static_cast<Real>(ny),
                                             static_cast<Real>(k)/static_cast<Real>(nz)), node_id++);
                    }
              break;
            }

          case HEX20:
          case HEX27:
          case TET4: // TET4's are created from an initial HEX27 discretization
          case TET10: // TET10's are created from an initial HEX27 discretization
          case PYRAMID5: // PYRAMID5's are created from an initial HEX27 discretization
=======
	switch (type)
	  {
	  case INVALID_ELEM:
	  case HEX8:
	  case PRISM6:
	    {
	      for (unsigned int k=0; k<=nz; k++)
		for (unsigned int j=0; j<=ny; j++)
		  for (unsigned int i=0; i<=nx; i++)
		    {
		      if (gauss_lobatto_grid)
			{
			  mesh.add_point (Point(0.5*(1.0 - std::cos(libMesh::pi*static_cast<Real>(i)/static_cast<Real>(nx))),
						0.5*(1.0 - std::cos(libMesh::pi*static_cast<Real>(j)/static_cast<Real>(ny))),
						0.5*(1.0 - std::cos(libMesh::pi*static_cast<Real>(k)/static_cast<Real>(nz)))), node_id++);
			}

		      else
			mesh.add_point(Point(static_cast<Real>(i)/static_cast<Real>(nx),
					     static_cast<Real>(j)/static_cast<Real>(ny),
					     static_cast<Real>(k)/static_cast<Real>(nz)), node_id++);
		    }
	      break;
	    }

	  case HEX20:
	  case HEX27:
	  case TET4: // TET4's are created from an initial HEX27 discretization
	  case TET10: // TET10's are created from an initial HEX27 discretization
          case PYRAMID5: // PYRAMIDs are created from an initial HEX27 discretization
          case PYRAMID13:
>>>>>>> 29aae592
          case PYRAMID14:
          case PRISM15:
          case PRISM18:
            {
              for (unsigned int k=0; k<=(2*nz); k++)
                for (unsigned int j=0; j<=(2*ny); j++)
                  for (unsigned int i=0; i<=(2*nx); i++)
                    {
                      if (gauss_lobatto_grid)
                        {
                          // The x,y locations of the point.
                          Real x=0., y=0., z=0.;

                          // Shortcut quantities (do not depend on i,j)
                          const Real a = std::cos( libMesh::pi / static_cast<Real>(2*nx) );
                          const Real b = std::cos( libMesh::pi / static_cast<Real>(2*ny) );

                          // Shortcut quantities (depend on i,j)
                          const Real c = std::cos( libMesh::pi*i / static_cast<Real>(2*nx) );
                          const Real d = std::cos( libMesh::pi*j / static_cast<Real>(2*ny) );

                          // Additional shortcut quantities (for 3D)
                          const Real e = std::cos( libMesh::pi / static_cast<Real>(2*nz) );
                          const Real f = std::cos( libMesh::pi*k / static_cast<Real>(2*nz) );

                          // If i is even, compute a normal Gauss-Lobatto point
                          if (i%2 == 0)
                            x = 0.5*(1.0 - c);

                          // Otherwise, it is the average of the previous and next points
                          else
                            x = 0.5*(1.0 - a*c);

                          // If j is even, compute a normal Gauss-Lobatto point
                          if (j%2 == 0)
                            y = 0.5*(1.0 - d);

                          // Otherwise, it is the average of the previous and next points
                          else
                            y = 0.5*(1.0 - b*d);

                          // If k is even, compute a normal Gauss-Lobatto point
                          if (k%2 == 0)
                            z = 0.5*(1.0 - f);

                          // Otherwise, it is the average of the previous and next points
                          else
                            z = 0.5*(1.0 - e*f);


                          mesh.add_point (Point(x,y,z), node_id++);
                        }

                      else
                        mesh.add_point(Point(static_cast<Real>(i)/static_cast<Real>(2*nx),
                                             static_cast<Real>(j)/static_cast<Real>(2*ny),
                                             static_cast<Real>(k)/static_cast<Real>(2*nz)), node_id++);
                    }
              break;
            }


          default:
            {
              libMesh::err << "ERROR: Unrecognized 3D element type." << std::endl;
              libmesh_error();
            }
          }




        // Build the elements.
        switch (type)
          {
          case INVALID_ELEM:
          case HEX8:
            {
              for (unsigned int k=0; k<nz; k++)
                for (unsigned int j=0; j<ny; j++)
                  for (unsigned int i=0; i<nx; i++)
                    {
                      Elem* elem = mesh.add_elem(new Hex8);

                      elem->set_node(0) = mesh.node_ptr(idx(type,nx,ny,i,j,k)      );
                      elem->set_node(1) = mesh.node_ptr(idx(type,nx,ny,i+1,j,k)    );
                      elem->set_node(2) = mesh.node_ptr(idx(type,nx,ny,i+1,j+1,k)  );
                      elem->set_node(3) = mesh.node_ptr(idx(type,nx,ny,i,j+1,k)    );
                      elem->set_node(4) = mesh.node_ptr(idx(type,nx,ny,i,j,k+1)    );
                      elem->set_node(5) = mesh.node_ptr(idx(type,nx,ny,i+1,j,k+1)  );
                      elem->set_node(6) = mesh.node_ptr(idx(type,nx,ny,i+1,j+1,k+1));
                      elem->set_node(7) = mesh.node_ptr(idx(type,nx,ny,i,j+1,k+1)  );

                      if (k == 0)
                        mesh.boundary_info->add_side(elem, 0, 0);

                      if (k == (nz-1))
                        mesh.boundary_info->add_side(elem, 5, 5);

                      if (j == 0)
                        mesh.boundary_info->add_side(elem, 1, 1);

                      if (j == (ny-1))
                        mesh.boundary_info->add_side(elem, 3, 3);

                      if (i == 0)
                        mesh.boundary_info->add_side(elem, 4, 4);

                      if (i == (nx-1))
                        mesh.boundary_info->add_side(elem, 2, 2);
                    }
              break;
            }




          case PRISM6:
            {
              for (unsigned int k=0; k<nz; k++)
                for (unsigned int j=0; j<ny; j++)
                  for (unsigned int i=0; i<nx; i++)
                    {
                      // First Prism
                      Elem* elem = NULL;
                      elem = mesh.add_elem(new Prism6);

                      elem->set_node(0) = mesh.node_ptr(idx(type,nx,ny,i,j,k)      );
                      elem->set_node(1) = mesh.node_ptr(idx(type,nx,ny,i+1,j,k)    );
                      elem->set_node(2) = mesh.node_ptr(idx(type,nx,ny,i,j+1,k)    );
                      elem->set_node(3) = mesh.node_ptr(idx(type,nx,ny,i,j,k+1)    );
                      elem->set_node(4) = mesh.node_ptr(idx(type,nx,ny,i+1,j,k+1)  );
                      elem->set_node(5) = mesh.node_ptr(idx(type,nx,ny,i,j+1,k+1)  );

                      // Add sides for first prism to boundary info object
                      if (i==0)
                        mesh.boundary_info->add_side(elem, 3, 4);

                      if (j==0)
                        mesh.boundary_info->add_side(elem, 1, 1);

                      if (k==0)
                        mesh.boundary_info->add_side(elem, 0, 0);

                      if (k == (nz-1))
                        mesh.boundary_info->add_side(elem, 4, 5);

                      // Second Prism
                      elem = mesh.add_elem(new Prism6);

                      elem->set_node(0) = mesh.node_ptr(idx(type,nx,ny,i+1,j,k)    );
                      elem->set_node(1) = mesh.node_ptr(idx(type,nx,ny,i+1,j+1,k)  );
                      elem->set_node(2) = mesh.node_ptr(idx(type,nx,ny,i,j+1,k)    );
                      elem->set_node(3) = mesh.node_ptr(idx(type,nx,ny,i+1,j,k+1)  );
                      elem->set_node(4) = mesh.node_ptr(idx(type,nx,ny,i+1,j+1,k+1));
                      elem->set_node(5) = mesh.node_ptr(idx(type,nx,ny,i,j+1,k+1)  );

                      // Add sides for second prism to boundary info object
                      if (i == (nx-1))
                        mesh.boundary_info->add_side(elem, 1, 2);

                      if (j == (ny-1))
                        mesh.boundary_info->add_side(elem, 2, 3);

                      if (k==0)
                        mesh.boundary_info->add_side(elem, 0, 0);

                      if (k == (nz-1))
                        mesh.boundary_info->add_side(elem, 4, 5);
                    }
              break;
            }






<<<<<<< HEAD
          case HEX20:
          case HEX27:
          case TET4: // TET4's are created from an initial HEX27 discretization
          case TET10: // TET10's are created from an initial HEX27 discretization
          case PYRAMID5: // PYRAMID5's are created from an initial HEX27 discretization
          case PYRAMID14:
            {
              for (unsigned int k=0; k<(2*nz); k += 2)
                for (unsigned int j=0; j<(2*ny); j += 2)
                  for (unsigned int i=0; i<(2*nx); i += 2)
                    {
                      Elem* elem = (type == HEX20) ?
                        mesh.add_elem(new Hex20) :
                        mesh.add_elem(new Hex27);

                      elem->set_node(0)  = mesh.node_ptr(idx(type,nx,ny,i,  j,  k)  );
                      elem->set_node(1)  = mesh.node_ptr(idx(type,nx,ny,i+2,j,  k)  );
                      elem->set_node(2)  = mesh.node_ptr(idx(type,nx,ny,i+2,j+2,k)  );
                      elem->set_node(3)  = mesh.node_ptr(idx(type,nx,ny,i,  j+2,k)  );
                      elem->set_node(4)  = mesh.node_ptr(idx(type,nx,ny,i,  j,  k+2));
                      elem->set_node(5)  = mesh.node_ptr(idx(type,nx,ny,i+2,j,  k+2));
                      elem->set_node(6)  = mesh.node_ptr(idx(type,nx,ny,i+2,j+2,k+2));
                      elem->set_node(7)  = mesh.node_ptr(idx(type,nx,ny,i,  j+2,k+2));
                      elem->set_node(8)  = mesh.node_ptr(idx(type,nx,ny,i+1,j,  k)  );
                      elem->set_node(9)  = mesh.node_ptr(idx(type,nx,ny,i+2,j+1,k)  );
                      elem->set_node(10) = mesh.node_ptr(idx(type,nx,ny,i+1,j+2,k)  );
                      elem->set_node(11) = mesh.node_ptr(idx(type,nx,ny,i,  j+1,k)  );
                      elem->set_node(12) = mesh.node_ptr(idx(type,nx,ny,i,  j,  k+1));
                      elem->set_node(13) = mesh.node_ptr(idx(type,nx,ny,i+2,j,  k+1));
                      elem->set_node(14) = mesh.node_ptr(idx(type,nx,ny,i+2,j+2,k+1));
                      elem->set_node(15) = mesh.node_ptr(idx(type,nx,ny,i,  j+2,k+1));
                      elem->set_node(16) = mesh.node_ptr(idx(type,nx,ny,i+1,j,  k+2));
                      elem->set_node(17) = mesh.node_ptr(idx(type,nx,ny,i+2,j+1,k+2));
                      elem->set_node(18) = mesh.node_ptr(idx(type,nx,ny,i+1,j+2,k+2));
                      elem->set_node(19) = mesh.node_ptr(idx(type,nx,ny,i,  j+1,k+2));
                      if ((type == HEX27) || (type == TET4) || (type == TET10) || (type == PYRAMID5) || (type == PYRAMID14))
                        {
                          elem->set_node(20) = mesh.node_ptr(idx(type,nx,ny,i+1,j+1,k)  );
                          elem->set_node(21) = mesh.node_ptr(idx(type,nx,ny,i+1,j,  k+1));
                          elem->set_node(22) = mesh.node_ptr(idx(type,nx,ny,i+2,j+1,k+1));
                          elem->set_node(23) = mesh.node_ptr(idx(type,nx,ny,i+1,j+2,k+1));
                          elem->set_node(24) = mesh.node_ptr(idx(type,nx,ny,i,  j+1,k+1));
                          elem->set_node(25) = mesh.node_ptr(idx(type,nx,ny,i+1,j+1,k+2));
                          elem->set_node(26) = mesh.node_ptr(idx(type,nx,ny,i+1,j+1,k+1));
                        }


                      if (k == 0)
                        mesh.boundary_info->add_side(elem, 0, 0);

                      if (k == 2*(nz-1))
                        mesh.boundary_info->add_side(elem, 5, 5);

                      if (j == 0)
                        mesh.boundary_info->add_side(elem, 1, 1);

                      if (j == 2*(ny-1))
                        mesh.boundary_info->add_side(elem, 3, 3);

                      if (i == 0)
                        mesh.boundary_info->add_side(elem, 4, 4);

                      if (i == 2*(nx-1))
                        mesh.boundary_info->add_side(elem, 2, 2);
                    }
              break;
            }




          case PRISM15:
          case PRISM18:
            {
              for (unsigned int k=0; k<(2*nz); k += 2)
                for (unsigned int j=0; j<(2*ny); j += 2)
                  for (unsigned int i=0; i<(2*nx); i += 2)
                    {
                      // First Prism
                      Elem* elem = NULL;
                      elem = ((type == PRISM15) ?
                              mesh.add_elem(new Prism15) :
                              mesh.add_elem(new Prism18));

                      elem->set_node(0)  = mesh.node_ptr(idx(type,nx,ny,i,  j,  k)  );
                      elem->set_node(1)  = mesh.node_ptr(idx(type,nx,ny,i+2,j,  k)  );
                      elem->set_node(2)  = mesh.node_ptr(idx(type,nx,ny,i,  j+2,k)  );
                      elem->set_node(3)  = mesh.node_ptr(idx(type,nx,ny,i,  j,  k+2));
                      elem->set_node(4)  = mesh.node_ptr(idx(type,nx,ny,i+2,j,  k+2));
                      elem->set_node(5)  = mesh.node_ptr(idx(type,nx,ny,i,  j+2,k+2));
                      elem->set_node(6)  = mesh.node_ptr(idx(type,nx,ny,i+1,j,  k)  );
                      elem->set_node(7)  = mesh.node_ptr(idx(type,nx,ny,i+1,j+1,k)  );
                      elem->set_node(8)  = mesh.node_ptr(idx(type,nx,ny,i,  j+1,k)  );
                      elem->set_node(9)  = mesh.node_ptr(idx(type,nx,ny,i,  j,  k+1));
                      elem->set_node(10) = mesh.node_ptr(idx(type,nx,ny,i+2,j,  k+1));
                      elem->set_node(11) = mesh.node_ptr(idx(type,nx,ny,i,  j+2,k+1));
                      elem->set_node(12) = mesh.node_ptr(idx(type,nx,ny,i+1,j,  k+2));
                      elem->set_node(13) = mesh.node_ptr(idx(type,nx,ny,i+1,j+1,k+2));
                      elem->set_node(14) = mesh.node_ptr(idx(type,nx,ny,i,  j+1,k+2));
                      if (type == PRISM18)
                        {
                          elem->set_node(15) = mesh.node_ptr(idx(type,nx,ny,i+1,j,  k+1));
                          elem->set_node(16) = mesh.node_ptr(idx(type,nx,ny,i+1,j+1,k+1));
                          elem->set_node(17) = mesh.node_ptr(idx(type,nx,ny,i,  j+1,k+1));
                        }

                      // Add sides for first prism to boundary info object
                      if (i==0)
                        mesh.boundary_info->add_side(elem, 3, 4);

                      if (j==0)
                        mesh.boundary_info->add_side(elem, 1, 1);

                      if (k==0)
                        mesh.boundary_info->add_side(elem, 0, 0);

                      if (k == 2*(nz-1))
                        mesh.boundary_info->add_side(elem, 4, 5);


                      // Second Prism
                      elem = ((type == PRISM15) ?
                              mesh.add_elem(new Prism15) :
                              mesh.add_elem(new Prism18));

                      elem->set_node(0)  = mesh.node_ptr(idx(type,nx,ny,i+2,j,k)     );
                      elem->set_node(1)  = mesh.node_ptr(idx(type,nx,ny,i+2,j+2,k)   );
                      elem->set_node(2)  = mesh.node_ptr(idx(type,nx,ny,i,j+2,k)     );
                      elem->set_node(3)  = mesh.node_ptr(idx(type,nx,ny,i+2,j,k+2)   );
                      elem->set_node(4)  = mesh.node_ptr(idx(type,nx,ny,i+2,j+2,k+2) );
                      elem->set_node(5)  = mesh.node_ptr(idx(type,nx,ny,i,j+2,k+2)   );
                      elem->set_node(6)  = mesh.node_ptr(idx(type,nx,ny,i+2,j+1,k)  );
                      elem->set_node(7)  = mesh.node_ptr(idx(type,nx,ny,i+1,j+2,k)  );
                      elem->set_node(8)  = mesh.node_ptr(idx(type,nx,ny,i+1,j+1,k)  );
                      elem->set_node(9)  = mesh.node_ptr(idx(type,nx,ny,i+2,j,k+1)  );
                      elem->set_node(10) = mesh.node_ptr(idx(type,nx,ny,i+2,j+2,k+1));
                      elem->set_node(11) = mesh.node_ptr(idx(type,nx,ny,i,j+2,k+1)  );
                      elem->set_node(12) = mesh.node_ptr(idx(type,nx,ny,i+2,j+1,k+2));
                      elem->set_node(13) = mesh.node_ptr(idx(type,nx,ny,i+1,j+2,k+2));
                      elem->set_node(14) = mesh.node_ptr(idx(type,nx,ny,i+1,j+1,k+2));
                      if (type == PRISM18)
                        {
                          elem->set_node(15)  = mesh.node_ptr(idx(type,nx,ny,i+2,j+1,k+1));
                          elem->set_node(16)  = mesh.node_ptr(idx(type,nx,ny,i+1,j+2,k+1));
                          elem->set_node(17)  = mesh.node_ptr(idx(type,nx,ny,i+1,j+1,k+1));
                        }

                      // Add sides for second prism to boundary info object
                      if (i == 2*(nx-1))
                        mesh.boundary_info->add_side(elem, 1, 2);

                      if (j == 2*(ny-1))
                        mesh.boundary_info->add_side(elem, 2, 3);

                      if (k==0)
                        mesh.boundary_info->add_side(elem, 0, 0);

                      if (k == 2*(nz-1))
                        mesh.boundary_info->add_side(elem, 4, 5);

                    }
              break;
            }





          default:
            {
              libMesh::err << "ERROR: Unrecognized 3D element type." << std::endl;
              libmesh_error();
            }
          }




        //.......................................
        // Scale the nodal positions
        for (unsigned int p=0; p<mesh.n_nodes(); p++)
          {
            mesh.node(p)(0) = (mesh.node(p)(0))*(xmax-xmin) + xmin;
            mesh.node(p)(1) = (mesh.node(p)(1))*(ymax-ymin) + ymin;
            mesh.node(p)(2) = (mesh.node(p)(2))*(zmax-zmin) + zmin;
          }




        // Additional work for tets and pyramids: we take the existing
        // HEX27 discretization and split each element into 24
        // sub-tets or 6 sub-pyramids.
        //
        // 24 isn't the minimum-possible number of tets, but it
        // obviates any concerns about the edge orientations between
        // the various elements.
        if ((type == TET4) ||
            (type == TET10) ||
            (type == PYRAMID5) ||
            (type == PYRAMID14))
          {
            // Temporary storage for new elements. (24 tets per hex, 6 pyramids)
            std::vector<Elem*> new_elements;

            if ((type == TET4) || (type == TET10))
              new_elements.reserve(24*mesh.n_elem());
            else
              new_elements.reserve(6*mesh.n_elem());

            // Create tetrahedra or pyramids
            {
              MeshBase::element_iterator       el     = mesh.elements_begin();
              const MeshBase::element_iterator end_el = mesh.elements_end();

              for ( ; el != end_el;  ++el)
                {
                  // Get a pointer to the HEX27 element.
                  Elem* base_hex = *el;

                  // Get a pointer to the node located at the HEX27 centroid
                  Node* apex_node = base_hex->get_node(26);

                  for (unsigned int s=0; s<base_hex->n_sides(); ++s)
                    {
                      // Get the boundary ID for this side
                      boundary_id_type b_id = mesh.boundary_info->boundary_id(*el, s);

                      // Need to build the full-ordered side!
                      AutoPtr<Elem> side = base_hex->build_side(s);

                      if ((type == TET4) || (type == TET10))
                        {
                          // Build 4 sub-tets per side
                          for (unsigned int sub_tet=0; sub_tet<4; ++sub_tet)
                            {
                              new_elements.push_back( new Tet4 );
                              Elem* sub_elem = new_elements.back();
                              sub_elem->set_node(0) = side->get_node(sub_tet);
                              sub_elem->set_node(1) = side->get_node(8);                           // centroid of the face
                              sub_elem->set_node(2) = side->get_node(sub_tet==3 ? 0 : sub_tet+1 ); // wrap-around
                              sub_elem->set_node(3) = apex_node;                                   // apex node always used!

                              // If the original hex was a boundary hex, add the new sub_tet's side
                              // 0 with the same b_id.  Note: the tets are all aligned so that their
                              // side 0 is on the boundary.
                              if (b_id != BoundaryInfo::invalid_id)
                                mesh.boundary_info->add_side(sub_elem, 0, b_id);
                            }
                        } // end if ((type == TET4) || (type == TET10))

                      else // type==PYRAMID5 || type==PYRAMID14
                        {
                          // Build 1 sub-pyramid per side.
                          new_elements.push_back(new Pyramid5);
                          Elem* sub_elem = new_elements.back();

                          // Set the base.  Note that since the apex is *inside* the base_hex,
                          // and the pyramid uses a counter-clockwise base numbering, we need to
                          // reverse the [1] and [3] node indices.
                          sub_elem->set_node(0) = side->get_node(0);
                          sub_elem->set_node(1) = side->get_node(3);
                          sub_elem->set_node(2) = side->get_node(2);
                          sub_elem->set_node(3) = side->get_node(1);

                          // Set the apex
                          sub_elem->set_node(4) = apex_node;

                          // If the original hex was a boundary hex, add the new sub_pyr's side
                          // 4 (the square base) with the same b_id.
                          if (b_id != BoundaryInfo::invalid_id)
                            mesh.boundary_info->add_side(sub_elem, 4, b_id);
                        } // end else type==PYRAMID5 || type==PYRAMID14
                    }
                }
            }


            // Delete the original HEX27 elements from the mesh, and the boundary info structure.
            {
              MeshBase::element_iterator       el     = mesh.elements_begin();
              const MeshBase::element_iterator end_el = mesh.elements_end();

              for ( ; el != end_el;  ++el)
                {
                  mesh.boundary_info->remove(*el); // Safe even if *el has no boundary info.
                  mesh.delete_elem(*el);
                }
            }

            // Add the new elements
            for (unsigned int i=0; i<new_elements.size(); ++i)
              mesh.add_elem(new_elements[i]);

          } // end if (type == TET4,TET10,PYRAMID5,PYRAMID14


        // Use all_second_order to convert the TET4's to TET10's or PYRAMID5's to PYRAMID14's
        if ((type == TET10) || (type == PYRAMID14))
          {
            mesh.all_second_order();
          }
=======
	  case HEX20:
	  case HEX27:
	  case TET4: // TET4's are created from an initial HEX27 discretization
	  case TET10: // TET10's are created from an initial HEX27 discretization
          case PYRAMID5: // PYRAMIDs are created from an initial HEX27 discretization
          case PYRAMID13:
          case PYRAMID14:
	    {
	      for (unsigned int k=0; k<(2*nz); k += 2)
		for (unsigned int j=0; j<(2*ny); j += 2)
		  for (unsigned int i=0; i<(2*nx); i += 2)
		    {
		      Elem* elem = (type == HEX20) ?
			mesh.add_elem(new Hex20) :
			mesh.add_elem(new Hex27);

		      elem->set_node(0)  = mesh.node_ptr(idx(type,nx,ny,i,  j,  k)  );
		      elem->set_node(1)  = mesh.node_ptr(idx(type,nx,ny,i+2,j,  k)  );
		      elem->set_node(2)  = mesh.node_ptr(idx(type,nx,ny,i+2,j+2,k)  );
		      elem->set_node(3)  = mesh.node_ptr(idx(type,nx,ny,i,  j+2,k)  );
		      elem->set_node(4)  = mesh.node_ptr(idx(type,nx,ny,i,  j,  k+2));
		      elem->set_node(5)  = mesh.node_ptr(idx(type,nx,ny,i+2,j,  k+2));
		      elem->set_node(6)  = mesh.node_ptr(idx(type,nx,ny,i+2,j+2,k+2));
		      elem->set_node(7)  = mesh.node_ptr(idx(type,nx,ny,i,  j+2,k+2));
		      elem->set_node(8)  = mesh.node_ptr(idx(type,nx,ny,i+1,j,  k)  );
		      elem->set_node(9)  = mesh.node_ptr(idx(type,nx,ny,i+2,j+1,k)  );
		      elem->set_node(10) = mesh.node_ptr(idx(type,nx,ny,i+1,j+2,k)  );
		      elem->set_node(11) = mesh.node_ptr(idx(type,nx,ny,i,  j+1,k)  );
		      elem->set_node(12) = mesh.node_ptr(idx(type,nx,ny,i,  j,  k+1));
		      elem->set_node(13) = mesh.node_ptr(idx(type,nx,ny,i+2,j,  k+1));
		      elem->set_node(14) = mesh.node_ptr(idx(type,nx,ny,i+2,j+2,k+1));
		      elem->set_node(15) = mesh.node_ptr(idx(type,nx,ny,i,  j+2,k+1));
		      elem->set_node(16) = mesh.node_ptr(idx(type,nx,ny,i+1,j,  k+2));
		      elem->set_node(17) = mesh.node_ptr(idx(type,nx,ny,i+2,j+1,k+2));
		      elem->set_node(18) = mesh.node_ptr(idx(type,nx,ny,i+1,j+2,k+2));
		      elem->set_node(19) = mesh.node_ptr(idx(type,nx,ny,i,  j+1,k+2));
                      if ((type == HEX27) || (type == TET4) || (type == TET10) ||
                          (type == PYRAMID5) || (type == PYRAMID13) || (type == PYRAMID14))
			{
			  elem->set_node(20) = mesh.node_ptr(idx(type,nx,ny,i+1,j+1,k)  );
			  elem->set_node(21) = mesh.node_ptr(idx(type,nx,ny,i+1,j,  k+1));
			  elem->set_node(22) = mesh.node_ptr(idx(type,nx,ny,i+2,j+1,k+1));
			  elem->set_node(23) = mesh.node_ptr(idx(type,nx,ny,i+1,j+2,k+1));
			  elem->set_node(24) = mesh.node_ptr(idx(type,nx,ny,i,  j+1,k+1));
			  elem->set_node(25) = mesh.node_ptr(idx(type,nx,ny,i+1,j+1,k+2));
			  elem->set_node(26) = mesh.node_ptr(idx(type,nx,ny,i+1,j+1,k+1));
			}


		      if (k == 0)
			mesh.boundary_info->add_side(elem, 0, 0);

		      if (k == 2*(nz-1))
			mesh.boundary_info->add_side(elem, 5, 5);

		      if (j == 0)
			mesh.boundary_info->add_side(elem, 1, 1);

		      if (j == 2*(ny-1))
			mesh.boundary_info->add_side(elem, 3, 3);

		      if (i == 0)
			mesh.boundary_info->add_side(elem, 4, 4);

		      if (i == 2*(nx-1))
			mesh.boundary_info->add_side(elem, 2, 2);
		    }
	      break;
	    }




	  case PRISM15:
	  case PRISM18:
	    {
	      for (unsigned int k=0; k<(2*nz); k += 2)
		for (unsigned int j=0; j<(2*ny); j += 2)
		  for (unsigned int i=0; i<(2*nx); i += 2)
		    {
		      // First Prism
		      Elem* elem = NULL;
		      elem = ((type == PRISM15) ?
			      mesh.add_elem(new Prism15) :
			      mesh.add_elem(new Prism18));

		      elem->set_node(0)  = mesh.node_ptr(idx(type,nx,ny,i,  j,  k)  );
		      elem->set_node(1)  = mesh.node_ptr(idx(type,nx,ny,i+2,j,  k)  );
		      elem->set_node(2)  = mesh.node_ptr(idx(type,nx,ny,i,  j+2,k)  );
		      elem->set_node(3)  = mesh.node_ptr(idx(type,nx,ny,i,  j,  k+2));
		      elem->set_node(4)  = mesh.node_ptr(idx(type,nx,ny,i+2,j,  k+2));
		      elem->set_node(5)  = mesh.node_ptr(idx(type,nx,ny,i,  j+2,k+2));
		      elem->set_node(6)  = mesh.node_ptr(idx(type,nx,ny,i+1,j,  k)  );
		      elem->set_node(7)  = mesh.node_ptr(idx(type,nx,ny,i+1,j+1,k)  );
		      elem->set_node(8)  = mesh.node_ptr(idx(type,nx,ny,i,  j+1,k)  );
		      elem->set_node(9)  = mesh.node_ptr(idx(type,nx,ny,i,  j,  k+1));
		      elem->set_node(10) = mesh.node_ptr(idx(type,nx,ny,i+2,j,  k+1));
		      elem->set_node(11) = mesh.node_ptr(idx(type,nx,ny,i,  j+2,k+1));
		      elem->set_node(12) = mesh.node_ptr(idx(type,nx,ny,i+1,j,  k+2));
		      elem->set_node(13) = mesh.node_ptr(idx(type,nx,ny,i+1,j+1,k+2));
		      elem->set_node(14) = mesh.node_ptr(idx(type,nx,ny,i,  j+1,k+2));
		      if (type == PRISM18)
			{
			  elem->set_node(15) = mesh.node_ptr(idx(type,nx,ny,i+1,j,  k+1));
			  elem->set_node(16) = mesh.node_ptr(idx(type,nx,ny,i+1,j+1,k+1));
			  elem->set_node(17) = mesh.node_ptr(idx(type,nx,ny,i,  j+1,k+1));
			}

		      // Add sides for first prism to boundary info object
		      if (i==0)
			mesh.boundary_info->add_side(elem, 3, 4);

		      if (j==0)
			mesh.boundary_info->add_side(elem, 1, 1);

		      if (k==0)
			mesh.boundary_info->add_side(elem, 0, 0);

		      if (k == 2*(nz-1))
			mesh.boundary_info->add_side(elem, 4, 5);


		      // Second Prism
		      elem = ((type == PRISM15) ?
			      mesh.add_elem(new Prism15) :
			      mesh.add_elem(new Prism18));

		      elem->set_node(0)  = mesh.node_ptr(idx(type,nx,ny,i+2,j,k)     );
		      elem->set_node(1)  = mesh.node_ptr(idx(type,nx,ny,i+2,j+2,k)   );
		      elem->set_node(2)  = mesh.node_ptr(idx(type,nx,ny,i,j+2,k)     );
		      elem->set_node(3)  = mesh.node_ptr(idx(type,nx,ny,i+2,j,k+2)   );
		      elem->set_node(4)  = mesh.node_ptr(idx(type,nx,ny,i+2,j+2,k+2) );
		      elem->set_node(5)  = mesh.node_ptr(idx(type,nx,ny,i,j+2,k+2)   );
		      elem->set_node(6)  = mesh.node_ptr(idx(type,nx,ny,i+2,j+1,k)  );
		      elem->set_node(7)  = mesh.node_ptr(idx(type,nx,ny,i+1,j+2,k)  );
		      elem->set_node(8)  = mesh.node_ptr(idx(type,nx,ny,i+1,j+1,k)  );
		      elem->set_node(9)  = mesh.node_ptr(idx(type,nx,ny,i+2,j,k+1)  );
		      elem->set_node(10) = mesh.node_ptr(idx(type,nx,ny,i+2,j+2,k+1));
		      elem->set_node(11) = mesh.node_ptr(idx(type,nx,ny,i,j+2,k+1)  );
		      elem->set_node(12) = mesh.node_ptr(idx(type,nx,ny,i+2,j+1,k+2));
		      elem->set_node(13) = mesh.node_ptr(idx(type,nx,ny,i+1,j+2,k+2));
		      elem->set_node(14) = mesh.node_ptr(idx(type,nx,ny,i+1,j+1,k+2));
		      if (type == PRISM18)
			{
			  elem->set_node(15)  = mesh.node_ptr(idx(type,nx,ny,i+2,j+1,k+1));
			  elem->set_node(16)  = mesh.node_ptr(idx(type,nx,ny,i+1,j+2,k+1));
			  elem->set_node(17)  = mesh.node_ptr(idx(type,nx,ny,i+1,j+1,k+1));
			}

		      // Add sides for second prism to boundary info object
		      if (i == 2*(nx-1))
			mesh.boundary_info->add_side(elem, 1, 2);

		      if (j == 2*(ny-1))
			mesh.boundary_info->add_side(elem, 2, 3);

		      if (k==0)
			mesh.boundary_info->add_side(elem, 0, 0);

		      if (k == 2*(nz-1))
			mesh.boundary_info->add_side(elem, 4, 5);

		    }
	      break;
	    }





	  default:
	    {
	      libMesh::err << "ERROR: Unrecognized 3D element type." << std::endl;
	      libmesh_error();
	    }
	  }




	//.......................................
	// Scale the nodal positions
	for (unsigned int p=0; p<mesh.n_nodes(); p++)
	  {
	    mesh.node(p)(0) = (mesh.node(p)(0))*(xmax-xmin) + xmin;
	    mesh.node(p)(1) = (mesh.node(p)(1))*(ymax-ymin) + ymin;
	    mesh.node(p)(2) = (mesh.node(p)(2))*(zmax-zmin) + zmin;
	  }




	// Additional work for tets and pyramids: we take the existing
	// HEX27 discretization and split each element into 24
	// sub-tets or 6 sub-pyramids.
	//
	// 24 isn't the minimum-possible number of tets, but it
	// obviates any concerns about the edge orientations between
	// the various elements.
	if ((type == TET4) ||
	    (type == TET10) ||
	    (type == PYRAMID5) ||
            (type == PYRAMID13) ||
            (type == PYRAMID14))
	  {
	    // Temporary storage for new elements. (24 tets per hex, 6 pyramids)
	    std::vector<Elem*> new_elements;

	    if ((type == TET4) || (type == TET10))
	      new_elements.reserve(24*mesh.n_elem());
	    else
	      new_elements.reserve(6*mesh.n_elem());

	    // Create tetrahedra or pyramids
	    {
	      MeshBase::element_iterator       el     = mesh.elements_begin();
	      const MeshBase::element_iterator end_el = mesh.elements_end();

	      for ( ; el != end_el;  ++el)
		{
		  // Get a pointer to the HEX27 element.
		  Elem* base_hex = *el;

		  // Get a pointer to the node located at the HEX27 centroid
		  Node* apex_node = base_hex->get_node(26);

		  for (unsigned int s=0; s<base_hex->n_sides(); ++s)
		    {
		      // Get the boundary ID for this side
		      boundary_id_type b_id = mesh.boundary_info->boundary_id(*el, s);

		      // Need to build the full-ordered side!
		      AutoPtr<Elem> side = base_hex->build_side(s);

		      if ((type == TET4) || (type == TET10))
			{
			  // Build 4 sub-tets per side
			  for (unsigned int sub_tet=0; sub_tet<4; ++sub_tet)
			    {
			      new_elements.push_back( new Tet4 );
			      Elem* sub_elem = new_elements.back();
			      sub_elem->set_node(0) = side->get_node(sub_tet);
			      sub_elem->set_node(1) = side->get_node(8);                           // centroid of the face
			      sub_elem->set_node(2) = side->get_node(sub_tet==3 ? 0 : sub_tet+1 ); // wrap-around
			      sub_elem->set_node(3) = apex_node;                                   // apex node always used!

			      // If the original hex was a boundary hex, add the new sub_tet's side
			      // 0 with the same b_id.  Note: the tets are all aligned so that their
			      // side 0 is on the boundary.
			      if (b_id != BoundaryInfo::invalid_id)
				mesh.boundary_info->add_side(sub_elem, 0, b_id);
			    }
			} // end if ((type == TET4) || (type == TET10))

                      else // type==PYRAMID5 || type==PYRAMID13 || type==PYRAMID14
			{
			  // Build 1 sub-pyramid per side.
			  new_elements.push_back(new Pyramid5);
			  Elem* sub_elem = new_elements.back();

			  // Set the base.  Note that since the apex is *inside* the base_hex,
			  // and the pyramid uses a counter-clockwise base numbering, we need to
			  // reverse the [1] and [3] node indices.
			  sub_elem->set_node(0) = side->get_node(0);
			  sub_elem->set_node(1) = side->get_node(3);
			  sub_elem->set_node(2) = side->get_node(2);
			  sub_elem->set_node(3) = side->get_node(1);

			  // Set the apex
			  sub_elem->set_node(4) = apex_node;

			  // If the original hex was a boundary hex, add the new sub_pyr's side
			  // 4 (the square base) with the same b_id.
			  if (b_id != BoundaryInfo::invalid_id)
			    mesh.boundary_info->add_side(sub_elem, 4, b_id);
                        } // end else type==PYRAMID5 || type==PYRAMID13 || type==PYRAMID14
		    }
		}
	    }


	    // Delete the original HEX27 elements from the mesh, and the boundary info structure.
	    {
	      MeshBase::element_iterator       el     = mesh.elements_begin();
	      const MeshBase::element_iterator end_el = mesh.elements_end();

	      for ( ; el != end_el;  ++el)
		{
		  mesh.boundary_info->remove(*el); // Safe even if *el has no boundary info.
		  mesh.delete_elem(*el);
		}
	    }

	    // Add the new elements
	    for (unsigned int i=0; i<new_elements.size(); ++i)
	      mesh.add_elem(new_elements[i]);

          } // end if (type == TET4,TET10,PYRAMID5,PYRAMID13,PYRAMID14


	// Use all_second_order to convert the TET4's to TET10's or PYRAMID5's to PYRAMID14's
	if ((type == TET10) || (type == PYRAMID14))
          mesh.all_second_order();

        else if (type == PYRAMID13)
          mesh.all_second_order(/*full_ordered=*/false);

>>>>>>> 29aae592

        // Add sideset names to boundary info (Z axis out of the screen)
        mesh.boundary_info->sideset_name(0) = "back";
        mesh.boundary_info->sideset_name(1) = "bottom";
        mesh.boundary_info->sideset_name(2) = "right";
        mesh.boundary_info->sideset_name(3) = "top";
        mesh.boundary_info->sideset_name(4) = "left";
        mesh.boundary_info->sideset_name(5) = "front";

        // Add nodeset names to boundary info
        mesh.boundary_info->nodeset_name(0) = "back";
        mesh.boundary_info->nodeset_name(1) = "bottom";
        mesh.boundary_info->nodeset_name(2) = "right";
        mesh.boundary_info->nodeset_name(3) = "top";
        mesh.boundary_info->nodeset_name(4) = "left";
        mesh.boundary_info->nodeset_name(5) = "front";

        break;
      } // end case dim==3

    default:
      {
        libmesh_error();
      }
    }

  STOP_LOG("build_cube()", "MeshTools::Generation");



  // Done building the mesh.  Now prepare it for use.
  mesh.prepare_for_use (/*skip_renumber =*/ false);
}



void MeshTools::Generation::build_point (UnstructuredMesh& mesh,
                                         const ElemType type,
                                         const bool gauss_lobatto_grid)
{
  // This method only makes sense in 0D!
  // But we now just turn a non-0D mesh into a 0D mesh
  //libmesh_assert_equal_to (mesh.mesh_dimension(), 1);

  build_cube(mesh,
             0, 0, 0,
             0., 0.,
             0., 0.,
             0., 0.,
             type,
             gauss_lobatto_grid);
}


void MeshTools::Generation::build_line (UnstructuredMesh& mesh,
                                        const unsigned int nx,
                                        const Real xmin, const Real xmax,
                                        const ElemType type,
                                        const bool gauss_lobatto_grid)
{
  // This method only makes sense in 1D!
  // But we now just turn a non-1D mesh into a 1D mesh
  //libmesh_assert_equal_to (mesh.mesh_dimension(), 1);

  build_cube(mesh,
             nx, 0, 0,
             xmin, xmax,
             0., 0.,
             0., 0.,
             type,
             gauss_lobatto_grid);
}



void MeshTools::Generation::build_square (UnstructuredMesh& mesh,
                                          const unsigned int nx,
                                          const unsigned int ny,
                                          const Real xmin, const Real xmax,
                                          const Real ymin, const Real ymax,
                                          const ElemType type,
                                          const bool gauss_lobatto_grid)
{
  // This method only makes sense in 2D!
  // But we now just turn a non-2D mesh into a 2D mesh
  //libmesh_assert_equal_to (mesh.mesh_dimension(), 2);

  // Call the build_cube() member to actually do the work for us.
  build_cube (mesh,
              nx, ny, 0,
              xmin, xmax,
              ymin, ymax,
              0., 0.,
              type,
              gauss_lobatto_grid);
}









#ifndef LIBMESH_ENABLE_AMR
void MeshTools::Generation::build_sphere (UnstructuredMesh&,
                                          const Real,
                                          const unsigned int,
                                          const ElemType,
                                          const unsigned int,
                                          const bool)
{
  libMesh::out << "Building a circle/sphere only works with AMR." << std::endl;
  libmesh_error();
}

#else

void MeshTools::Generation::build_sphere (UnstructuredMesh& mesh,
                                          const Real rad,
                                          const unsigned int nr,
                                          const ElemType type,
                                          const unsigned int n_smooth,
                                          const bool flat)
{
  libmesh_assert_greater (rad, 0.);
  //libmesh_assert_greater (nr, 0); // must refine at least once otherwise will end up with a square/cube

  START_LOG("build_sphere()", "MeshTools::Generation");

  // Clear the mesh and start from scratch
  mesh.clear();

  // Sphere is centered at origin by default
  const Point cent;

  const Sphere sphere (cent, rad);

  switch (mesh.mesh_dimension())
    {
      //-----------------------------------------------------------------
      // Build a line in one dimension
    case 1:
      {
        build_line (mesh, 3, -rad, rad, type);
      }




      //-----------------------------------------------------------------
      // Build a circle or hollow sphere in two dimensions
    case 2:
      {
        // For ParallelMesh, if we don't specify node IDs the Mesh
        // will try to pick an appropriate (unique) one for us.  But
        // since we are adding these nodes on all processors, we want
        // to be sure they have consistent IDs across all processors.
        unsigned node_id = 0;

        if (flat)
          {
            const Real sqrt_2     = std::sqrt(2.);
            const Real rad_2      = .25*rad;
            const Real rad_sqrt_2 = rad/sqrt_2;

            // (Temporary) convenient storage for node pointers
            std::vector<Node*> nodes(8);

            // Point 0
            nodes[0] = mesh.add_point (Point(-rad_2,-rad_2, 0.), node_id++);

            // Point 1
            nodes[1] = mesh.add_point (Point( rad_2,-rad_2, 0.), node_id++);

            // Point 2
            nodes[2] = mesh.add_point (Point( rad_2, rad_2, 0.), node_id++);

            // Point 3
            nodes[3] = mesh.add_point (Point(-rad_2, rad_2, 0.), node_id++);

            // Point 4
            nodes[4] = mesh.add_point (Point(-rad_sqrt_2,-rad_sqrt_2, 0.), node_id++);

            // Point 5
            nodes[5] = mesh.add_point (Point( rad_sqrt_2,-rad_sqrt_2, 0.), node_id++);

            // Point 6
            nodes[6] = mesh.add_point (Point( rad_sqrt_2, rad_sqrt_2, 0.), node_id++);

            // Point 7
            nodes[7] = mesh.add_point (Point(-rad_sqrt_2, rad_sqrt_2, 0.), node_id++);

            // Build the elements & set node pointers

            // Element 0
            {
              Elem* elem0 = mesh.add_elem (new Quad4);
              elem0->set_node(0) = nodes[0];
              elem0->set_node(1) = nodes[1];
              elem0->set_node(2) = nodes[2];
              elem0->set_node(3) = nodes[3];
            }

            // Element 1
            {
              Elem* elem1 = mesh.add_elem (new Quad4);
              elem1->set_node(0) = nodes[4];
              elem1->set_node(1) = nodes[0];
              elem1->set_node(2) = nodes[3];
              elem1->set_node(3) = nodes[7];
            }

            // Element 2
            {
              Elem* elem2 = mesh.add_elem (new Quad4);
              elem2->set_node(0) = nodes[4];
              elem2->set_node(1) = nodes[5];
              elem2->set_node(2) = nodes[1];
              elem2->set_node(3) = nodes[0];
            }

            // Element 3
            {
              Elem* elem3 = mesh.add_elem (new Quad4);
              elem3->set_node(0) = nodes[1];
              elem3->set_node(1) = nodes[5];
              elem3->set_node(2) = nodes[6];
              elem3->set_node(3) = nodes[2];
            }

            // Element 4
            {
              Elem* elem4 = mesh.add_elem (new Quad4);
              elem4->set_node(0) = nodes[3];
              elem4->set_node(1) = nodes[2];
              elem4->set_node(2) = nodes[6];
              elem4->set_node(3) = nodes[7];
            }

          }
        else
          {
            // Create the 12 vertices of a regular unit icosahedron
            Real t = 0.5 * (1 + std::sqrt(5.0));
            Real s = rad / std::sqrt(1 + t*t);
            t *= s;

            mesh.add_point (Point(-s,  t,  0), node_id++);
            mesh.add_point (Point( s,  t,  0), node_id++);
            mesh.add_point (Point(-s, -t,  0), node_id++);
            mesh.add_point (Point( s, -t,  0), node_id++);

            mesh.add_point (Point( 0, -s,  t), node_id++);
            mesh.add_point (Point( 0,  s,  t), node_id++);
            mesh.add_point (Point( 0, -s, -t), node_id++);
            mesh.add_point (Point( 0,  s, -t), node_id++);

            mesh.add_point (Point( t,  0, -s), node_id++);
            mesh.add_point (Point( t,  0,  s), node_id++);
            mesh.add_point (Point(-t,  0, -s), node_id++);
            mesh.add_point (Point(-t,  0,  s), node_id++);

            // Create the 20 triangles of the icosahedron
            static const unsigned int idx1 [6] = {11, 5, 1, 7, 10, 11};
            static const unsigned int idx2 [6] = {9, 4, 2, 6, 8, 9};
            static const unsigned int idx3 [6] = {1, 5, 11, 10, 7, 1};

            for (unsigned int i = 0; i < 5; ++i)
              {
                // 5 elems around point 0
                Elem* new_elem = mesh.add_elem (new Tri3);
                new_elem->set_node(0) = mesh.node_ptr(0);
                new_elem->set_node(1) = mesh.node_ptr(idx1[i]);
                new_elem->set_node(2) = mesh.node_ptr(idx1[i+1]);

                // 5 adjacent elems
                new_elem = mesh.add_elem (new Tri3);
                new_elem->set_node(0) = mesh.node_ptr(idx3[i]);
                new_elem->set_node(1) = mesh.node_ptr(idx3[i+1]);
                new_elem->set_node(2) = mesh.node_ptr(idx2[i]);

                // 5 elems around point 3
                new_elem = mesh.add_elem (new Tri3);
                new_elem->set_node(0) = mesh.node_ptr(3);
                new_elem->set_node(1) = mesh.node_ptr(idx2[i]);
                new_elem->set_node(2) = mesh.node_ptr(idx2[i+1]);

                // 5 adjacent elems
                new_elem = mesh.add_elem (new Tri3);
                new_elem->set_node(0) = mesh.node_ptr(idx2[i+1]);
                new_elem->set_node(1) = mesh.node_ptr(idx2[i]);
                new_elem->set_node(2) = mesh.node_ptr(idx3[i+1]);
              }
          }

        break;
      } // end case 2





      //-----------------------------------------------------------------
      // Build a sphere in three dimensions
    case 3:
      {
        // (Currently) supported types
        if (!((type == HEX8) || (type == HEX27)))
          {
            // FIXME: We'd need an all_tet() routine (which could also be used by
            // build_square()) to do Tets, or Prisms for that matter.
            libMesh::err << "Error: Only HEX8/27 currently supported."
                         << std::endl;
            libmesh_error();
          }


        // 3D analog of 2D initial grid:
        const Real
          r_small = 0.25*rad,                      //  0.25 *radius
          r_med   = (0.125*std::sqrt(2.)+0.5)*rad; // .67677*radius

        // (Temporary) convenient storage for node pointers
        std::vector<Node*> nodes(16);

        // For ParallelMesh, if we don't specify node IDs the Mesh
        // will try to pick an appropriate (unique) one for us.  But
        // since we are adding these nodes on all processors, we want
        // to be sure they have consistent IDs across all processors.
        unsigned node_id = 0;

        // Points 0-7 are the initial HEX8
        nodes[0] = mesh.add_point (Point(-r_small,-r_small, -r_small), node_id++);
        nodes[1] = mesh.add_point (Point( r_small,-r_small, -r_small), node_id++);
        nodes[2] = mesh.add_point (Point( r_small, r_small, -r_small), node_id++);
        nodes[3] = mesh.add_point (Point(-r_small, r_small, -r_small), node_id++);
        nodes[4] = mesh.add_point (Point(-r_small,-r_small,  r_small), node_id++);
        nodes[5] = mesh.add_point (Point( r_small,-r_small,  r_small), node_id++);
        nodes[6] = mesh.add_point (Point( r_small, r_small,  r_small), node_id++);
        nodes[7] = mesh.add_point (Point(-r_small, r_small,  r_small), node_id++);

        //  Points 8-15 are for the outer hexes, we number them in the same way
        nodes[8]  = mesh.add_point (Point(-r_med,-r_med, -r_med), node_id++);
        nodes[9]  = mesh.add_point (Point( r_med,-r_med, -r_med), node_id++);
        nodes[10] = mesh.add_point (Point( r_med, r_med, -r_med), node_id++);
        nodes[11] = mesh.add_point (Point(-r_med, r_med, -r_med), node_id++);
        nodes[12] = mesh.add_point (Point(-r_med,-r_med,  r_med), node_id++);
        nodes[13] = mesh.add_point (Point( r_med,-r_med,  r_med), node_id++);
        nodes[14] = mesh.add_point (Point( r_med, r_med,  r_med), node_id++);
        nodes[15] = mesh.add_point (Point(-r_med, r_med,  r_med), node_id++);

        // Now create the elements and add them to the mesh
        // Element 0 - center element
        {
          Elem* elem0 = mesh.add_elem (new Hex8);
          elem0->set_node(0) = nodes[0];
          elem0->set_node(1) = nodes[1];
          elem0->set_node(2) = nodes[2];
          elem0->set_node(3) = nodes[3];
          elem0->set_node(4) = nodes[4];
          elem0->set_node(5) = nodes[5];
          elem0->set_node(6) = nodes[6];
          elem0->set_node(7) = nodes[7];
        }

        // Element 1 - "bottom"
        {
          Elem* elem1 = mesh.add_elem (new Hex8);
          elem1->set_node(0) = nodes[8];
          elem1->set_node(1) = nodes[9];
          elem1->set_node(2) = nodes[10];
          elem1->set_node(3) = nodes[11];
          elem1->set_node(4) = nodes[0];
          elem1->set_node(5) = nodes[1];
          elem1->set_node(6) = nodes[2];
          elem1->set_node(7) = nodes[3];
        }

        // Element 2 - "front"
        {
          Elem* elem2 = mesh.add_elem (new Hex8);
          elem2->set_node(0) = nodes[8];
          elem2->set_node(1) = nodes[9];
          elem2->set_node(2) = nodes[1];
          elem2->set_node(3) = nodes[0];
          elem2->set_node(4) = nodes[12];
          elem2->set_node(5) = nodes[13];
          elem2->set_node(6) = nodes[5];
          elem2->set_node(7) = nodes[4];
        }

        // Element 3 - "right"
        {
          Elem* elem3 = mesh.add_elem (new Hex8);
          elem3->set_node(0) = nodes[1];
          elem3->set_node(1) = nodes[9];
          elem3->set_node(2) = nodes[10];
          elem3->set_node(3) = nodes[2];
          elem3->set_node(4) = nodes[5];
          elem3->set_node(5) = nodes[13];
          elem3->set_node(6) = nodes[14];
          elem3->set_node(7) = nodes[6];
        }

        // Element 4 - "back"
        {
          Elem* elem4 = mesh.add_elem (new Hex8);
          elem4->set_node(0) = nodes[3];
          elem4->set_node(1) = nodes[2];
          elem4->set_node(2) = nodes[10];
          elem4->set_node(3) = nodes[11];
          elem4->set_node(4) = nodes[7];
          elem4->set_node(5) = nodes[6];
          elem4->set_node(6) = nodes[14];
          elem4->set_node(7) = nodes[15];
        }

        // Element 5 - "left"
        {
          Elem* elem5 = mesh.add_elem (new Hex8);
          elem5->set_node(0) = nodes[8];
          elem5->set_node(1) = nodes[0];
          elem5->set_node(2) = nodes[3];
          elem5->set_node(3) = nodes[11];
          elem5->set_node(4) = nodes[12];
          elem5->set_node(5) = nodes[4];
          elem5->set_node(6) = nodes[7];
          elem5->set_node(7) = nodes[15];
        }

        // Element 6 - "top"
        {
          Elem* elem6 = mesh.add_elem (new Hex8);
          elem6->set_node(0) = nodes[4];
          elem6->set_node(1) = nodes[5];
          elem6->set_node(2) = nodes[6];
          elem6->set_node(3) = nodes[7];
          elem6->set_node(4) = nodes[12];
          elem6->set_node(5) = nodes[13];
          elem6->set_node(6) = nodes[14];
          elem6->set_node(7) = nodes[15];
        }

        break;
      } // end case 3

    default:
      libmesh_error();



    } // end switch (dim)

  // Now we have the beginnings of a sphere.
  // Add some more elements by doing uniform refinements and
  // popping nodes to the boundary.
  MeshRefinement mesh_refinement (mesh);

  // Loop over the elements, refine, pop nodes to boundary.
  for (unsigned int r=0; r<nr; r++)
    {
      mesh_refinement.uniformly_refine(1);

      MeshBase::element_iterator       it  = mesh.active_elements_begin();
      const MeshBase::element_iterator end = mesh.active_elements_end();

      for (; it != end; ++it)
        {
          Elem* elem = *it;

          for (unsigned int s=0; s<elem->n_sides(); s++)
            if (elem->neighbor(s) == NULL || (mesh.mesh_dimension() == 2 && !flat))
              {
                AutoPtr<Elem> side(elem->build_side(s));

                // Pop each point to the sphere boundary
                for (unsigned int n=0; n<side->n_nodes(); n++)
                  side->point(n) =
                    sphere.closest_point(side->point(n));
              }
        }
    }

  // The mesh now contains a refinement hierarchy due to the refinements
  // used to generate the grid.  In order to call other support functions
  // like all_tri() and all_second_order, you need a "flat" mesh file (with no
  // refinement trees) so
  MeshTools::Modification::flatten(mesh);

  // In 2D, convert all the quads to triangles if requested
  if (mesh.mesh_dimension()==2)
    {
      if ((type == TRI6) || (type == TRI3))
        {
          MeshTools::Modification::all_tri(mesh);
        }
    }


  // Convert to second-order elements if the user requested it.
  if (Elem::second_order_equivalent_type(type) == INVALID_ELEM)
    {
      // type is already a second-order, determine if it is the
      // "full-ordered" second-order element, or the "serendipity"
      // second order element.  Note also that all_second_order
      // can't be called once the mesh has been refined.
      bool full_ordered = !((type==QUAD8) || (type==HEX20));
      mesh.all_second_order(full_ordered);

      // And pop to the boundary again...
      MeshBase::element_iterator       it  = mesh.active_elements_begin();
      const MeshBase::element_iterator end = mesh.active_elements_end();

      for (; it != end; ++it)
        {
          Elem* elem = *it;

          for (unsigned int s=0; s<elem->n_sides(); s++)
            if (elem->neighbor(s) == NULL)
              {
                AutoPtr<Elem> side(elem->build_side(s));

                // Pop each point to the sphere boundary
                for (unsigned int n=0; n<side->n_nodes(); n++)
                  side->point(n) =
                    sphere.closest_point(side->point(n));
              }
        }
    }


  // The meshes could probably use some smoothing.
  LaplaceMeshSmoother smoother(mesh);
  smoother.smooth(n_smooth);

  // We'll give the whole sphere surface a boundary id of 0
  {
    MeshBase::element_iterator       it  = mesh.active_elements_begin();
    const MeshBase::element_iterator end = mesh.active_elements_end();

    for (; it != end; ++it)
      {
        Elem* elem = *it;
        for (unsigned int s=0; s != elem->n_sides(); ++s)
          if (!elem->neighbor(s))
            mesh.boundary_info->add_side(elem, s, 0);
      }
  }

  STOP_LOG("build_sphere()", "MeshTools::Generation");


  // Done building the mesh.  Now prepare it for use.
  mesh.prepare_for_use(/*skip_renumber =*/ false);
}

#endif // #ifndef LIBMESH_ENABLE_AMR


// Meshes the tensor product of a 1D and a 1D-or-2D domain.
void MeshTools::Generation::build_extrusion (UnstructuredMesh& mesh,
                                             const MeshBase& cross_section,
                                             const unsigned int nz,
                                             RealVectorValue extrusion_vector)
{
  if (!cross_section.n_elem())
    return;

  START_LOG("build_extrusion()", "MeshTools::Generation");

  dof_id_type orig_elem = cross_section.n_elem();
  dof_id_type orig_nodes = cross_section.n_nodes();

  unsigned int order = 1;

  // If cross_section is distributed, so is its extrusion
  if (!cross_section.is_serial())
    mesh.delete_remote_elements();

  // We know a priori how many elements we'll need
  mesh.reserve_elem(nz*orig_elem);

  // For straightforward meshes we need one or two additional layers per
  // element.
  if ((*cross_section.elements_begin())->default_order() == SECOND)
    order = 2;

  mesh.reserve_nodes((order*nz+1)*orig_nodes);

  MeshBase::const_node_iterator       nd  = cross_section.nodes_begin();
  const MeshBase::const_node_iterator nend = cross_section.nodes_end();
  for (; nd!=nend; ++nd)
    {
      const Node* node = *nd;

      for (unsigned int k=0; k != order*nz+1; ++k)
        {
          Node *new_node =
            mesh.add_point(*node +
                           (extrusion_vector * k / nz / order),
                           node->id() + (k * orig_nodes),
                           node->processor_id());

          const std::vector<boundary_id_type> ids_to_copy =
            cross_section.boundary_info->boundary_ids(node);

          mesh.boundary_info->add_node(new_node, ids_to_copy);
        }
    }

  const std::set<boundary_id_type> &side_ids =
    cross_section.boundary_info->get_side_boundary_ids();
  const boundary_id_type next_side_id = side_ids.empty() ?
    0 : *side_ids.rbegin() + 1;

  MeshBase::const_element_iterator       el  = cross_section.elements_begin();
  const MeshBase::const_element_iterator end = cross_section.elements_end();
  for (; el!=end; ++el)
    {
      const Elem* elem = *el;
      const ElemType etype = elem->type();

      // build_extrusion currently only works on coarse meshes
      libmesh_assert (!elem->parent());

      // We need a map from low-D to high-D sides for boundary id
      // setting
      std::vector<unsigned char> sidemap(4);

      for (unsigned int k=0; k != nz; ++k)
        {
          Elem *new_elem;
          switch (etype)
            {
            case EDGE2:
              {
                new_elem = new Quad4;
                new_elem->set_node(0) = mesh.node_ptr(elem->get_node(0)->id() + (k * orig_nodes));
                new_elem->set_node(1) = mesh.node_ptr(elem->get_node(1)->id() + (k * orig_nodes));
                new_elem->set_node(2) = mesh.node_ptr(elem->get_node(1)->id() + ((k+1) * orig_nodes));
                new_elem->set_node(3) = mesh.node_ptr(elem->get_node(0)->id() + ((k+1) * orig_nodes));
                break;
              }
            case EDGE3:
              {
                new_elem = new Quad9;
                new_elem->set_node(0) = mesh.node_ptr(elem->get_node(0)->id() + (2*k * orig_nodes));
                new_elem->set_node(1) = mesh.node_ptr(elem->get_node(1)->id() + (2*k * orig_nodes));
                new_elem->set_node(2) = mesh.node_ptr(elem->get_node(1)->id() + ((2*k+2) * orig_nodes));
                new_elem->set_node(3) = mesh.node_ptr(elem->get_node(0)->id() + ((2*k+2) * orig_nodes));
                new_elem->set_node(4) = mesh.node_ptr(elem->get_node(2)->id() + (2*k * orig_nodes));
                new_elem->set_node(5) = mesh.node_ptr(elem->get_node(1)->id() + ((2*k+1) * orig_nodes));
                new_elem->set_node(6) = mesh.node_ptr(elem->get_node(2)->id() + ((2*k+2) * orig_nodes));
                new_elem->set_node(7) = mesh.node_ptr(elem->get_node(0)->id() + ((2*k+1) * orig_nodes));
                new_elem->set_node(8) = mesh.node_ptr(elem->get_node(2)->id() + ((2*k+1) * orig_nodes));
                break;
              }
            case TRI3:
              {
                new_elem = new Prism6;
                new_elem->set_node(0) = mesh.node_ptr(elem->get_node(0)->id() + (k * orig_nodes));
                new_elem->set_node(1) = mesh.node_ptr(elem->get_node(1)->id() + (k * orig_nodes));
                new_elem->set_node(2) = mesh.node_ptr(elem->get_node(2)->id() + (k * orig_nodes));
                new_elem->set_node(3) = mesh.node_ptr(elem->get_node(0)->id() + ((k+1) * orig_nodes));
                new_elem->set_node(4) = mesh.node_ptr(elem->get_node(1)->id() + ((k+1) * orig_nodes));
                new_elem->set_node(5) = mesh.node_ptr(elem->get_node(2)->id() + ((k+1) * orig_nodes));
                break;
              }
            case TRI6:
              {
                new_elem = new Prism18;
                new_elem->set_node(0) = mesh.node_ptr(elem->get_node(0)->id() + (2*k * orig_nodes));
                new_elem->set_node(1) = mesh.node_ptr(elem->get_node(1)->id() + (2*k * orig_nodes));
                new_elem->set_node(2) = mesh.node_ptr(elem->get_node(2)->id() + (2*k * orig_nodes));
                new_elem->set_node(3) = mesh.node_ptr(elem->get_node(0)->id() + ((2*k+2) * orig_nodes));
                new_elem->set_node(4) = mesh.node_ptr(elem->get_node(1)->id() + ((2*k+2) * orig_nodes));
                new_elem->set_node(5) = mesh.node_ptr(elem->get_node(2)->id() + ((2*k+2) * orig_nodes));
                new_elem->set_node(6) = mesh.node_ptr(elem->get_node(3)->id() + (2*k * orig_nodes));
                new_elem->set_node(7) = mesh.node_ptr(elem->get_node(4)->id() + (2*k * orig_nodes));
                new_elem->set_node(8) = mesh.node_ptr(elem->get_node(5)->id() + (2*k * orig_nodes));
                new_elem->set_node(9) = mesh.node_ptr(elem->get_node(0)->id() + ((2*k+1) * orig_nodes));
                new_elem->set_node(10) = mesh.node_ptr(elem->get_node(1)->id() + ((2*k+1) * orig_nodes));
                new_elem->set_node(11) = mesh.node_ptr(elem->get_node(2)->id() + ((2*k+1) * orig_nodes));
                new_elem->set_node(12) = mesh.node_ptr(elem->get_node(3)->id() + ((2*k+2) * orig_nodes));
                new_elem->set_node(13) = mesh.node_ptr(elem->get_node(4)->id() + ((2*k+2) * orig_nodes));
                new_elem->set_node(14) = mesh.node_ptr(elem->get_node(5)->id() + ((2*k+2) * orig_nodes));
                new_elem->set_node(15) = mesh.node_ptr(elem->get_node(3)->id() + ((2*k+1) * orig_nodes));
                new_elem->set_node(16) = mesh.node_ptr(elem->get_node(4)->id() + ((2*k+1) * orig_nodes));
                new_elem->set_node(17) = mesh.node_ptr(elem->get_node(5)->id() + ((2*k+1) * orig_nodes));
                break;
              }
            case QUAD4:
              {
                new_elem = new Hex8;
                new_elem->set_node(0) = mesh.node_ptr(elem->get_node(0)->id() + (k * orig_nodes));
                new_elem->set_node(1) = mesh.node_ptr(elem->get_node(1)->id() + (k * orig_nodes));
                new_elem->set_node(2) = mesh.node_ptr(elem->get_node(2)->id() + (k * orig_nodes));
                new_elem->set_node(3) = mesh.node_ptr(elem->get_node(3)->id() + (k * orig_nodes));
                new_elem->set_node(4) = mesh.node_ptr(elem->get_node(0)->id() + ((k+1) * orig_nodes));
                new_elem->set_node(5) = mesh.node_ptr(elem->get_node(1)->id() + ((k+1) * orig_nodes));
                new_elem->set_node(6) = mesh.node_ptr(elem->get_node(2)->id() + ((k+1) * orig_nodes));
                new_elem->set_node(7) = mesh.node_ptr(elem->get_node(3)->id() + ((k+1) * orig_nodes));
                break;
              }
            case QUAD9:
              {
                new_elem = new Hex27;
                new_elem->set_node(0) = mesh.node_ptr(elem->get_node(0)->id() + (2*k * orig_nodes));
                new_elem->set_node(1) = mesh.node_ptr(elem->get_node(1)->id() + (2*k * orig_nodes));
                new_elem->set_node(2) = mesh.node_ptr(elem->get_node(2)->id() + (2*k * orig_nodes));
                new_elem->set_node(3) = mesh.node_ptr(elem->get_node(3)->id() + (2*k * orig_nodes));
                new_elem->set_node(4) = mesh.node_ptr(elem->get_node(0)->id() + ((2*k+2) * orig_nodes));
                new_elem->set_node(5) = mesh.node_ptr(elem->get_node(1)->id() + ((2*k+2) * orig_nodes));
                new_elem->set_node(6) = mesh.node_ptr(elem->get_node(2)->id() + ((2*k+2) * orig_nodes));
                new_elem->set_node(7) = mesh.node_ptr(elem->get_node(3)->id() + ((2*k+2) * orig_nodes));
                new_elem->set_node(8) = mesh.node_ptr(elem->get_node(4)->id() + (2*k * orig_nodes));
                new_elem->set_node(9) = mesh.node_ptr(elem->get_node(5)->id() + (2*k * orig_nodes));
                new_elem->set_node(10) = mesh.node_ptr(elem->get_node(6)->id() + (2*k * orig_nodes));
                new_elem->set_node(11) = mesh.node_ptr(elem->get_node(7)->id() + (2*k * orig_nodes));
                new_elem->set_node(12) = mesh.node_ptr(elem->get_node(0)->id() + ((2*k+1) * orig_nodes));
                new_elem->set_node(13) = mesh.node_ptr(elem->get_node(1)->id() + ((2*k+1) * orig_nodes));
                new_elem->set_node(14) = mesh.node_ptr(elem->get_node(2)->id() + ((2*k+1) * orig_nodes));
                new_elem->set_node(15) = mesh.node_ptr(elem->get_node(3)->id() + ((2*k+1) * orig_nodes));
                new_elem->set_node(16) = mesh.node_ptr(elem->get_node(4)->id() + ((2*k+2) * orig_nodes));
                new_elem->set_node(17) = mesh.node_ptr(elem->get_node(5)->id() + ((2*k+2) * orig_nodes));
                new_elem->set_node(18) = mesh.node_ptr(elem->get_node(6)->id() + ((2*k+2) * orig_nodes));
                new_elem->set_node(19) = mesh.node_ptr(elem->get_node(7)->id() + ((2*k+2) * orig_nodes));
                new_elem->set_node(20) = mesh.node_ptr(elem->get_node(8)->id() + (2*k * orig_nodes));
                new_elem->set_node(21) = mesh.node_ptr(elem->get_node(4)->id() + ((2*k+1) * orig_nodes));
                new_elem->set_node(22) = mesh.node_ptr(elem->get_node(5)->id() + ((2*k+1) * orig_nodes));
                new_elem->set_node(23) = mesh.node_ptr(elem->get_node(6)->id() + ((2*k+1) * orig_nodes));
                new_elem->set_node(24) = mesh.node_ptr(elem->get_node(7)->id() + ((2*k+1) * orig_nodes));
                new_elem->set_node(25) = mesh.node_ptr(elem->get_node(8)->id() + ((2*k+2) * orig_nodes));
                new_elem->set_node(26) = mesh.node_ptr(elem->get_node(8)->id() + ((2*k+1) * orig_nodes));
                break;
              }
            default:
              {
                libmesh_not_implemented();
                break;
              }
            }

          new_elem->set_id(elem->id() + (k * orig_elem));
          new_elem->processor_id() = elem->processor_id();

          // maintain the subdomain_id
          new_elem->subdomain_id() = elem->subdomain_id();

          new_elem = mesh.add_elem(new_elem);

          // Copy any old boundary ids on all sides
          for (unsigned int s = 0; s != elem->n_sides(); ++s)
            {
              const std::vector<boundary_id_type> ids_to_copy =
                cross_section.boundary_info->boundary_ids(elem, s);

              mesh.boundary_info->add_side(new_elem, s+1, ids_to_copy);
            }

          // Give new boundary ids to bottom and top
          if (k == 0)
            mesh.boundary_info->add_side(new_elem, 0, next_side_id);
          if (k == nz-1)
            mesh.boundary_info->add_side(new_elem, elem->n_sides()+1, next_side_id+1);
        }
    }

  STOP_LOG("build_extrusion()", "MeshTools::Generation");

  // Done building the mesh.  Now prepare it for use.
  mesh.prepare_for_use(/*skip_renumber =*/ false);
}




#ifdef LIBMESH_HAVE_TRIANGLE

// Triangulates a 2D rectangular region with or without holes
void MeshTools::Generation::build_delaunay_square(UnstructuredMesh& mesh,
                                                  const unsigned int nx, // num. of elements in x-dir
                                                  const unsigned int ny, // num. of elements in y-dir
                                                  const Real xmin, const Real xmax,
                                                  const Real ymin, const Real ymax,
                                                  const ElemType type,
                                                  const std::vector<TriangleInterface::Hole*>* holes)
{
  // Check for reasonable size
  libmesh_assert_greater_equal (nx, 1); // need at least 1 element in x-direction
  libmesh_assert_greater_equal (ny, 1); // need at least 1 element in y-direction
  libmesh_assert_less (xmin, xmax);
  libmesh_assert_less (ymin, ymax);

  // Clear out any data which may have been in the Mesh
  mesh.clear();

  // Make sure the new Mesh will be 2D
  mesh.set_mesh_dimension(2);

  // The x and y spacing between boundary points
  const Real delta_x = (xmax-xmin) / static_cast<Real>(nx);
  const Real delta_y = (ymax-ymin) / static_cast<Real>(ny);

  // Bottom
  for (unsigned int p=0; p<=nx; ++p)
    mesh.add_point(Point(xmin + p*delta_x, ymin));

  // Right side
  for (unsigned int p=1; p<ny; ++p)
    mesh.add_point(Point(xmax, ymin + p*delta_y));

  // Top
  for (unsigned int p=0; p<=nx; ++p)
    mesh.add_point(Point(xmax - p*delta_x, ymax));

  // Left side
  for (unsigned int p=1; p<ny; ++p)
    mesh.add_point(Point(xmin,  ymax - p*delta_y));

  // Be sure we added as many points as we thought we did
  libmesh_assert_equal_to (mesh.n_nodes(), 2*(nx+ny));

  // Construct the Triangle Interface object
  TriangleInterface t(mesh);

  // Set custom variables for the triangulation
  t.desired_area()       = 0.5 * (xmax-xmin)*(ymax-ymin) / static_cast<Real>(nx*ny);
  t.triangulation_type() = TriangleInterface::PSLG;
  t.elem_type()          = type;

  if (holes != NULL)
    t.attach_hole_list(holes);

  // Triangulate!
  t.triangulate();

  // The mesh is now generated, but we still need to mark the boundaries
  // to be consistent with the other build_square routines.  Note that all
  // hole boundary elements get the same ID, 4.
  MeshBase::element_iterator       el     = mesh.elements_begin();
  const MeshBase::element_iterator end_el = mesh.elements_end();
  for ( ; el != end_el; ++el)
    {
      const Elem* elem = *el;

      for (unsigned int s=0; s<elem->n_sides(); s++)
        if (elem->neighbor(s) == NULL)
          {
            AutoPtr<Elem> side (elem->build_side(s));

            // Check the location of the side's midpoint.  Since
            // the square has straight sides, the midpoint is not
            // on the corner and thus it is uniquely on one of the
            // sides.
            Point side_midpoint= 0.5f*( (*side->get_node(0)) + (*side->get_node(1)) );

            // The boundary ids are set following the same convention as Quad4 sides
            // bottom = 0
            // right  = 1
            // top = 2
            // left = 3
            // hole = 4
            boundary_id_type bc_id=4;

            // bottom
            if      (std::fabs(side_midpoint(1) - ymin) < TOLERANCE)
              bc_id=0;

            // right
            else if (std::fabs(side_midpoint(0) - xmax) < TOLERANCE)
              bc_id=1;

            // top
            else if (std::fabs(side_midpoint(1) - ymax) < TOLERANCE)
              bc_id=2;

            // left
            else if (std::fabs(side_midpoint(0) - xmin) < TOLERANCE)
              bc_id=3;

            // If the point is not on any of the external boundaries, it
            // is on one of the holes....

            // Finally, add this element's information to the boundary info object.
            mesh.boundary_info->add_side(elem->id(), s, bc_id);
          }
    }

} // end build_delaunay_square

#endif // LIBMESH_HAVE_TRIANGLE



} // namespace libMesh<|MERGE_RESOLUTION|>--- conflicted
+++ resolved
@@ -121,46 +121,12 @@
     case TET4:  // TET4's are created from an initial HEX27 discretization
     case TET10: // TET10's are created from an initial HEX27 discretization
     case PYRAMID5: // PYRAMID5's are created from an initial HEX27 discretization
+    case PYRAMID13:
     case PYRAMID14:
     case PRISM15:
     case PRISM18:
       {
-<<<<<<< HEAD
         return i + (2*nx+1)*(j + k*(2*ny+1));
-=======
-	switch(type)
-	  {
-	  case INVALID_ELEM:
-	  case HEX8:
-	  case PRISM6:
-	    {
-	      return i + (nx+1)*(j + k*(ny+1));
-	      break;
-	    }
-
-	  case HEX20:
-	  case HEX27:
-	  case TET4:  // TET4's are created from an initial HEX27 discretization
-	  case TET10: // TET10's are created from an initial HEX27 discretization
-          case PYRAMID5: // PYRAMIDs are created from an initial HEX27 discretization
-          case PYRAMID13:
-          case PYRAMID14:
-	  case PRISM15:
-	  case PRISM18:
-	    {
-	      return i + (2*nx+1)*(j + k*(2*ny+1));
-	      break;
-	    }
-
-	  default:
-	    {
-	      libMesh::err << "ERROR: Unrecognized element type." << std::endl;
-	      libmesh_error();
-	    }
-	  }
-
-	return libMesh::invalid_uint;
->>>>>>> 29aae592
       }
 
     default:
@@ -864,7 +830,6 @@
       // Build a 3D mesh using hexes, tets, prisms, or pyramids.
     case 3:
       {
-<<<<<<< HEAD
         libmesh_assert_not_equal_to (nx, 0);
         libmesh_assert_not_equal_to (ny, 0);
         libmesh_assert_not_equal_to (nz, 0);
@@ -883,7 +848,8 @@
           case HEX27:
           case TET4:  // TET4's are created from an initial HEX27 discretization
           case TET10: // TET10's are created from an initial HEX27 discretization
-          case PYRAMID5: // PYRAMID5's are created from an initial HEX27 discretization
+          case PYRAMID5: // PYRAMIDs are created from an initial HEX27 discretization
+          case PYRAMID13:
           case PYRAMID14:
             {
               mesh.reserve_elem(nx*ny*nz);
@@ -924,71 +890,8 @@
           case HEX27:
           case TET4: // TET4's are created from an initial HEX27 discretization
           case TET10: // TET10's are created from an initial HEX27 discretization
-          case PYRAMID5: // PYRAMID5's are created from an initial HEX27 discretization
-=======
-	libmesh_assert_not_equal_to (nx, 0);
-	libmesh_assert_not_equal_to (ny, 0);
-	libmesh_assert_not_equal_to (nz, 0);
-	libmesh_assert_less (xmin, xmax);
-	libmesh_assert_less (ymin, ymax);
-	libmesh_assert_less (zmin, zmax);
-
-
-	// Reserve elements.  Meshes with prismatic elements require
-	// twice as many elements.
-	switch (type)
-	  {
-	  case INVALID_ELEM:
-	  case HEX8:
-	  case HEX20:
-	  case HEX27:
-	  case TET4:  // TET4's are created from an initial HEX27 discretization
-	  case TET10: // TET10's are created from an initial HEX27 discretization
           case PYRAMID5: // PYRAMIDs are created from an initial HEX27 discretization
           case PYRAMID13:
-          case PYRAMID14:
-	    {
-	      mesh.reserve_elem(nx*ny*nz);
-	      break;
-	    }
-
-	  case PRISM6:
-	  case PRISM15:
-	  case PRISM18:
-	    {
-	      mesh.reserve_elem(2*nx*ny*nz);
-	      break;
-	    }
-
-	  default:
-	    {
-	      libMesh::err << "ERROR: Unrecognized 3D element type." << std::endl;
-	      libmesh_error();
-	    }
-	  }
-
-
-
-
-
-	// Reserve nodes.  Quadratic elements need twice as many nodes as linear elements.
-	switch (type)
-	  {
-	  case INVALID_ELEM:
-	  case HEX8:
-	  case PRISM6:
-	    {
-	      mesh.reserve_nodes( (nx+1)*(ny+1)*(nz+1) );
-	      break;
-	    }
-
-	  case HEX20:
-	  case HEX27:
-	  case TET4: // TET4's are created from an initial HEX27 discretization
-	  case TET10: // TET10's are created from an initial HEX27 discretization
-          case PYRAMID5: // PYRAMIDs are created from an initial HEX27 discretization
-          case PYRAMID13:
->>>>>>> 29aae592
           case PYRAMID14:
           case PRISM15:
           case PRISM18:
@@ -1013,7 +916,6 @@
 
         // Build the nodes.
         unsigned int node_id = 0;
-<<<<<<< HEAD
         switch (type)
           {
           case INVALID_ELEM:
@@ -1043,40 +945,8 @@
           case HEX27:
           case TET4: // TET4's are created from an initial HEX27 discretization
           case TET10: // TET10's are created from an initial HEX27 discretization
-          case PYRAMID5: // PYRAMID5's are created from an initial HEX27 discretization
-=======
-	switch (type)
-	  {
-	  case INVALID_ELEM:
-	  case HEX8:
-	  case PRISM6:
-	    {
-	      for (unsigned int k=0; k<=nz; k++)
-		for (unsigned int j=0; j<=ny; j++)
-		  for (unsigned int i=0; i<=nx; i++)
-		    {
-		      if (gauss_lobatto_grid)
-			{
-			  mesh.add_point (Point(0.5*(1.0 - std::cos(libMesh::pi*static_cast<Real>(i)/static_cast<Real>(nx))),
-						0.5*(1.0 - std::cos(libMesh::pi*static_cast<Real>(j)/static_cast<Real>(ny))),
-						0.5*(1.0 - std::cos(libMesh::pi*static_cast<Real>(k)/static_cast<Real>(nz)))), node_id++);
-			}
-
-		      else
-			mesh.add_point(Point(static_cast<Real>(i)/static_cast<Real>(nx),
-					     static_cast<Real>(j)/static_cast<Real>(ny),
-					     static_cast<Real>(k)/static_cast<Real>(nz)), node_id++);
-		    }
-	      break;
-	    }
-
-	  case HEX20:
-	  case HEX27:
-	  case TET4: // TET4's are created from an initial HEX27 discretization
-	  case TET10: // TET10's are created from an initial HEX27 discretization
           case PYRAMID5: // PYRAMIDs are created from an initial HEX27 discretization
           case PYRAMID13:
->>>>>>> 29aae592
           case PYRAMID14:
           case PRISM15:
           case PRISM18:
@@ -1255,12 +1125,12 @@
 
 
 
-<<<<<<< HEAD
           case HEX20:
           case HEX27:
           case TET4: // TET4's are created from an initial HEX27 discretization
           case TET10: // TET10's are created from an initial HEX27 discretization
-          case PYRAMID5: // PYRAMID5's are created from an initial HEX27 discretization
+          case PYRAMID5: // PYRAMIDs are created from an initial HEX27 discretization
+          case PYRAMID13:
           case PYRAMID14:
             {
               for (unsigned int k=0; k<(2*nz); k += 2)
@@ -1291,7 +1161,8 @@
                       elem->set_node(17) = mesh.node_ptr(idx(type,nx,ny,i+2,j+1,k+2));
                       elem->set_node(18) = mesh.node_ptr(idx(type,nx,ny,i+1,j+2,k+2));
                       elem->set_node(19) = mesh.node_ptr(idx(type,nx,ny,i,  j+1,k+2));
-                      if ((type == HEX27) || (type == TET4) || (type == TET10) || (type == PYRAMID5) || (type == PYRAMID14))
+                      if ((type == HEX27) || (type == TET4) || (type == TET10) ||
+                          (type == PYRAMID5) || (type == PYRAMID13) || (type == PYRAMID14))
                         {
                           elem->set_node(20) = mesh.node_ptr(idx(type,nx,ny,i+1,j+1,k)  );
                           elem->set_node(21) = mesh.node_ptr(idx(type,nx,ny,i+1,j,  k+1));
@@ -1456,6 +1327,7 @@
         if ((type == TET4) ||
             (type == TET10) ||
             (type == PYRAMID5) ||
+            (type == PYRAMID13) ||
             (type == PYRAMID14))
           {
             // Temporary storage for new elements. (24 tets per hex, 6 pyramids)
@@ -1507,7 +1379,7 @@
                             }
                         } // end if ((type == TET4) || (type == TET10))
 
-                      else // type==PYRAMID5 || type==PYRAMID14
+                      else // type==PYRAMID5 || type==PYRAMID13 || type==PYRAMID14
                         {
                           // Build 1 sub-pyramid per side.
                           new_elements.push_back(new Pyramid5);
@@ -1528,7 +1400,7 @@
                           // 4 (the square base) with the same b_id.
                           if (b_id != BoundaryInfo::invalid_id)
                             mesh.boundary_info->add_side(sub_elem, 4, b_id);
-                        } // end else type==PYRAMID5 || type==PYRAMID14
+                        } // end else type==PYRAMID5 || type==PYRAMID13 || type==PYRAMID14
                     }
                 }
             }
@@ -1550,323 +1422,16 @@
             for (unsigned int i=0; i<new_elements.size(); ++i)
               mesh.add_elem(new_elements[i]);
 
-          } // end if (type == TET4,TET10,PYRAMID5,PYRAMID14
+          } // end if (type == TET4,TET10,PYRAMID5,PYRAMID13,PYRAMID14
 
 
         // Use all_second_order to convert the TET4's to TET10's or PYRAMID5's to PYRAMID14's
         if ((type == TET10) || (type == PYRAMID14))
-          {
-            mesh.all_second_order();
-          }
-=======
-	  case HEX20:
-	  case HEX27:
-	  case TET4: // TET4's are created from an initial HEX27 discretization
-	  case TET10: // TET10's are created from an initial HEX27 discretization
-          case PYRAMID5: // PYRAMIDs are created from an initial HEX27 discretization
-          case PYRAMID13:
-          case PYRAMID14:
-	    {
-	      for (unsigned int k=0; k<(2*nz); k += 2)
-		for (unsigned int j=0; j<(2*ny); j += 2)
-		  for (unsigned int i=0; i<(2*nx); i += 2)
-		    {
-		      Elem* elem = (type == HEX20) ?
-			mesh.add_elem(new Hex20) :
-			mesh.add_elem(new Hex27);
-
-		      elem->set_node(0)  = mesh.node_ptr(idx(type,nx,ny,i,  j,  k)  );
-		      elem->set_node(1)  = mesh.node_ptr(idx(type,nx,ny,i+2,j,  k)  );
-		      elem->set_node(2)  = mesh.node_ptr(idx(type,nx,ny,i+2,j+2,k)  );
-		      elem->set_node(3)  = mesh.node_ptr(idx(type,nx,ny,i,  j+2,k)  );
-		      elem->set_node(4)  = mesh.node_ptr(idx(type,nx,ny,i,  j,  k+2));
-		      elem->set_node(5)  = mesh.node_ptr(idx(type,nx,ny,i+2,j,  k+2));
-		      elem->set_node(6)  = mesh.node_ptr(idx(type,nx,ny,i+2,j+2,k+2));
-		      elem->set_node(7)  = mesh.node_ptr(idx(type,nx,ny,i,  j+2,k+2));
-		      elem->set_node(8)  = mesh.node_ptr(idx(type,nx,ny,i+1,j,  k)  );
-		      elem->set_node(9)  = mesh.node_ptr(idx(type,nx,ny,i+2,j+1,k)  );
-		      elem->set_node(10) = mesh.node_ptr(idx(type,nx,ny,i+1,j+2,k)  );
-		      elem->set_node(11) = mesh.node_ptr(idx(type,nx,ny,i,  j+1,k)  );
-		      elem->set_node(12) = mesh.node_ptr(idx(type,nx,ny,i,  j,  k+1));
-		      elem->set_node(13) = mesh.node_ptr(idx(type,nx,ny,i+2,j,  k+1));
-		      elem->set_node(14) = mesh.node_ptr(idx(type,nx,ny,i+2,j+2,k+1));
-		      elem->set_node(15) = mesh.node_ptr(idx(type,nx,ny,i,  j+2,k+1));
-		      elem->set_node(16) = mesh.node_ptr(idx(type,nx,ny,i+1,j,  k+2));
-		      elem->set_node(17) = mesh.node_ptr(idx(type,nx,ny,i+2,j+1,k+2));
-		      elem->set_node(18) = mesh.node_ptr(idx(type,nx,ny,i+1,j+2,k+2));
-		      elem->set_node(19) = mesh.node_ptr(idx(type,nx,ny,i,  j+1,k+2));
-                      if ((type == HEX27) || (type == TET4) || (type == TET10) ||
-                          (type == PYRAMID5) || (type == PYRAMID13) || (type == PYRAMID14))
-			{
-			  elem->set_node(20) = mesh.node_ptr(idx(type,nx,ny,i+1,j+1,k)  );
-			  elem->set_node(21) = mesh.node_ptr(idx(type,nx,ny,i+1,j,  k+1));
-			  elem->set_node(22) = mesh.node_ptr(idx(type,nx,ny,i+2,j+1,k+1));
-			  elem->set_node(23) = mesh.node_ptr(idx(type,nx,ny,i+1,j+2,k+1));
-			  elem->set_node(24) = mesh.node_ptr(idx(type,nx,ny,i,  j+1,k+1));
-			  elem->set_node(25) = mesh.node_ptr(idx(type,nx,ny,i+1,j+1,k+2));
-			  elem->set_node(26) = mesh.node_ptr(idx(type,nx,ny,i+1,j+1,k+1));
-			}
-
-
-		      if (k == 0)
-			mesh.boundary_info->add_side(elem, 0, 0);
-
-		      if (k == 2*(nz-1))
-			mesh.boundary_info->add_side(elem, 5, 5);
-
-		      if (j == 0)
-			mesh.boundary_info->add_side(elem, 1, 1);
-
-		      if (j == 2*(ny-1))
-			mesh.boundary_info->add_side(elem, 3, 3);
-
-		      if (i == 0)
-			mesh.boundary_info->add_side(elem, 4, 4);
-
-		      if (i == 2*(nx-1))
-			mesh.boundary_info->add_side(elem, 2, 2);
-		    }
-	      break;
-	    }
-
-
-
-
-	  case PRISM15:
-	  case PRISM18:
-	    {
-	      for (unsigned int k=0; k<(2*nz); k += 2)
-		for (unsigned int j=0; j<(2*ny); j += 2)
-		  for (unsigned int i=0; i<(2*nx); i += 2)
-		    {
-		      // First Prism
-		      Elem* elem = NULL;
-		      elem = ((type == PRISM15) ?
-			      mesh.add_elem(new Prism15) :
-			      mesh.add_elem(new Prism18));
-
-		      elem->set_node(0)  = mesh.node_ptr(idx(type,nx,ny,i,  j,  k)  );
-		      elem->set_node(1)  = mesh.node_ptr(idx(type,nx,ny,i+2,j,  k)  );
-		      elem->set_node(2)  = mesh.node_ptr(idx(type,nx,ny,i,  j+2,k)  );
-		      elem->set_node(3)  = mesh.node_ptr(idx(type,nx,ny,i,  j,  k+2));
-		      elem->set_node(4)  = mesh.node_ptr(idx(type,nx,ny,i+2,j,  k+2));
-		      elem->set_node(5)  = mesh.node_ptr(idx(type,nx,ny,i,  j+2,k+2));
-		      elem->set_node(6)  = mesh.node_ptr(idx(type,nx,ny,i+1,j,  k)  );
-		      elem->set_node(7)  = mesh.node_ptr(idx(type,nx,ny,i+1,j+1,k)  );
-		      elem->set_node(8)  = mesh.node_ptr(idx(type,nx,ny,i,  j+1,k)  );
-		      elem->set_node(9)  = mesh.node_ptr(idx(type,nx,ny,i,  j,  k+1));
-		      elem->set_node(10) = mesh.node_ptr(idx(type,nx,ny,i+2,j,  k+1));
-		      elem->set_node(11) = mesh.node_ptr(idx(type,nx,ny,i,  j+2,k+1));
-		      elem->set_node(12) = mesh.node_ptr(idx(type,nx,ny,i+1,j,  k+2));
-		      elem->set_node(13) = mesh.node_ptr(idx(type,nx,ny,i+1,j+1,k+2));
-		      elem->set_node(14) = mesh.node_ptr(idx(type,nx,ny,i,  j+1,k+2));
-		      if (type == PRISM18)
-			{
-			  elem->set_node(15) = mesh.node_ptr(idx(type,nx,ny,i+1,j,  k+1));
-			  elem->set_node(16) = mesh.node_ptr(idx(type,nx,ny,i+1,j+1,k+1));
-			  elem->set_node(17) = mesh.node_ptr(idx(type,nx,ny,i,  j+1,k+1));
-			}
-
-		      // Add sides for first prism to boundary info object
-		      if (i==0)
-			mesh.boundary_info->add_side(elem, 3, 4);
-
-		      if (j==0)
-			mesh.boundary_info->add_side(elem, 1, 1);
-
-		      if (k==0)
-			mesh.boundary_info->add_side(elem, 0, 0);
-
-		      if (k == 2*(nz-1))
-			mesh.boundary_info->add_side(elem, 4, 5);
-
-
-		      // Second Prism
-		      elem = ((type == PRISM15) ?
-			      mesh.add_elem(new Prism15) :
-			      mesh.add_elem(new Prism18));
-
-		      elem->set_node(0)  = mesh.node_ptr(idx(type,nx,ny,i+2,j,k)     );
-		      elem->set_node(1)  = mesh.node_ptr(idx(type,nx,ny,i+2,j+2,k)   );
-		      elem->set_node(2)  = mesh.node_ptr(idx(type,nx,ny,i,j+2,k)     );
-		      elem->set_node(3)  = mesh.node_ptr(idx(type,nx,ny,i+2,j,k+2)   );
-		      elem->set_node(4)  = mesh.node_ptr(idx(type,nx,ny,i+2,j+2,k+2) );
-		      elem->set_node(5)  = mesh.node_ptr(idx(type,nx,ny,i,j+2,k+2)   );
-		      elem->set_node(6)  = mesh.node_ptr(idx(type,nx,ny,i+2,j+1,k)  );
-		      elem->set_node(7)  = mesh.node_ptr(idx(type,nx,ny,i+1,j+2,k)  );
-		      elem->set_node(8)  = mesh.node_ptr(idx(type,nx,ny,i+1,j+1,k)  );
-		      elem->set_node(9)  = mesh.node_ptr(idx(type,nx,ny,i+2,j,k+1)  );
-		      elem->set_node(10) = mesh.node_ptr(idx(type,nx,ny,i+2,j+2,k+1));
-		      elem->set_node(11) = mesh.node_ptr(idx(type,nx,ny,i,j+2,k+1)  );
-		      elem->set_node(12) = mesh.node_ptr(idx(type,nx,ny,i+2,j+1,k+2));
-		      elem->set_node(13) = mesh.node_ptr(idx(type,nx,ny,i+1,j+2,k+2));
-		      elem->set_node(14) = mesh.node_ptr(idx(type,nx,ny,i+1,j+1,k+2));
-		      if (type == PRISM18)
-			{
-			  elem->set_node(15)  = mesh.node_ptr(idx(type,nx,ny,i+2,j+1,k+1));
-			  elem->set_node(16)  = mesh.node_ptr(idx(type,nx,ny,i+1,j+2,k+1));
-			  elem->set_node(17)  = mesh.node_ptr(idx(type,nx,ny,i+1,j+1,k+1));
-			}
-
-		      // Add sides for second prism to boundary info object
-		      if (i == 2*(nx-1))
-			mesh.boundary_info->add_side(elem, 1, 2);
-
-		      if (j == 2*(ny-1))
-			mesh.boundary_info->add_side(elem, 2, 3);
-
-		      if (k==0)
-			mesh.boundary_info->add_side(elem, 0, 0);
-
-		      if (k == 2*(nz-1))
-			mesh.boundary_info->add_side(elem, 4, 5);
-
-		    }
-	      break;
-	    }
-
-
-
-
-
-	  default:
-	    {
-	      libMesh::err << "ERROR: Unrecognized 3D element type." << std::endl;
-	      libmesh_error();
-	    }
-	  }
-
-
-
-
-	//.......................................
-	// Scale the nodal positions
-	for (unsigned int p=0; p<mesh.n_nodes(); p++)
-	  {
-	    mesh.node(p)(0) = (mesh.node(p)(0))*(xmax-xmin) + xmin;
-	    mesh.node(p)(1) = (mesh.node(p)(1))*(ymax-ymin) + ymin;
-	    mesh.node(p)(2) = (mesh.node(p)(2))*(zmax-zmin) + zmin;
-	  }
-
-
-
-
-	// Additional work for tets and pyramids: we take the existing
-	// HEX27 discretization and split each element into 24
-	// sub-tets or 6 sub-pyramids.
-	//
-	// 24 isn't the minimum-possible number of tets, but it
-	// obviates any concerns about the edge orientations between
-	// the various elements.
-	if ((type == TET4) ||
-	    (type == TET10) ||
-	    (type == PYRAMID5) ||
-            (type == PYRAMID13) ||
-            (type == PYRAMID14))
-	  {
-	    // Temporary storage for new elements. (24 tets per hex, 6 pyramids)
-	    std::vector<Elem*> new_elements;
-
-	    if ((type == TET4) || (type == TET10))
-	      new_elements.reserve(24*mesh.n_elem());
-	    else
-	      new_elements.reserve(6*mesh.n_elem());
-
-	    // Create tetrahedra or pyramids
-	    {
-	      MeshBase::element_iterator       el     = mesh.elements_begin();
-	      const MeshBase::element_iterator end_el = mesh.elements_end();
-
-	      for ( ; el != end_el;  ++el)
-		{
-		  // Get a pointer to the HEX27 element.
-		  Elem* base_hex = *el;
-
-		  // Get a pointer to the node located at the HEX27 centroid
-		  Node* apex_node = base_hex->get_node(26);
-
-		  for (unsigned int s=0; s<base_hex->n_sides(); ++s)
-		    {
-		      // Get the boundary ID for this side
-		      boundary_id_type b_id = mesh.boundary_info->boundary_id(*el, s);
-
-		      // Need to build the full-ordered side!
-		      AutoPtr<Elem> side = base_hex->build_side(s);
-
-		      if ((type == TET4) || (type == TET10))
-			{
-			  // Build 4 sub-tets per side
-			  for (unsigned int sub_tet=0; sub_tet<4; ++sub_tet)
-			    {
-			      new_elements.push_back( new Tet4 );
-			      Elem* sub_elem = new_elements.back();
-			      sub_elem->set_node(0) = side->get_node(sub_tet);
-			      sub_elem->set_node(1) = side->get_node(8);                           // centroid of the face
-			      sub_elem->set_node(2) = side->get_node(sub_tet==3 ? 0 : sub_tet+1 ); // wrap-around
-			      sub_elem->set_node(3) = apex_node;                                   // apex node always used!
-
-			      // If the original hex was a boundary hex, add the new sub_tet's side
-			      // 0 with the same b_id.  Note: the tets are all aligned so that their
-			      // side 0 is on the boundary.
-			      if (b_id != BoundaryInfo::invalid_id)
-				mesh.boundary_info->add_side(sub_elem, 0, b_id);
-			    }
-			} // end if ((type == TET4) || (type == TET10))
-
-                      else // type==PYRAMID5 || type==PYRAMID13 || type==PYRAMID14
-			{
-			  // Build 1 sub-pyramid per side.
-			  new_elements.push_back(new Pyramid5);
-			  Elem* sub_elem = new_elements.back();
-
-			  // Set the base.  Note that since the apex is *inside* the base_hex,
-			  // and the pyramid uses a counter-clockwise base numbering, we need to
-			  // reverse the [1] and [3] node indices.
-			  sub_elem->set_node(0) = side->get_node(0);
-			  sub_elem->set_node(1) = side->get_node(3);
-			  sub_elem->set_node(2) = side->get_node(2);
-			  sub_elem->set_node(3) = side->get_node(1);
-
-			  // Set the apex
-			  sub_elem->set_node(4) = apex_node;
-
-			  // If the original hex was a boundary hex, add the new sub_pyr's side
-			  // 4 (the square base) with the same b_id.
-			  if (b_id != BoundaryInfo::invalid_id)
-			    mesh.boundary_info->add_side(sub_elem, 4, b_id);
-                        } // end else type==PYRAMID5 || type==PYRAMID13 || type==PYRAMID14
-		    }
-		}
-	    }
-
-
-	    // Delete the original HEX27 elements from the mesh, and the boundary info structure.
-	    {
-	      MeshBase::element_iterator       el     = mesh.elements_begin();
-	      const MeshBase::element_iterator end_el = mesh.elements_end();
-
-	      for ( ; el != end_el;  ++el)
-		{
-		  mesh.boundary_info->remove(*el); // Safe even if *el has no boundary info.
-		  mesh.delete_elem(*el);
-		}
-	    }
-
-	    // Add the new elements
-	    for (unsigned int i=0; i<new_elements.size(); ++i)
-	      mesh.add_elem(new_elements[i]);
-
-          } // end if (type == TET4,TET10,PYRAMID5,PYRAMID13,PYRAMID14
-
-
-	// Use all_second_order to convert the TET4's to TET10's or PYRAMID5's to PYRAMID14's
-	if ((type == TET10) || (type == PYRAMID14))
           mesh.all_second_order();
 
         else if (type == PYRAMID13)
           mesh.all_second_order(/*full_ordered=*/false);
 
->>>>>>> 29aae592
 
         // Add sideset names to boundary info (Z axis out of the screen)
         mesh.boundary_info->sideset_name(0) = "back";
