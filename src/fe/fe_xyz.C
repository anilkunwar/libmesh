--- conflicted
+++ resolved
@@ -100,7 +100,6 @@
 {
   switch (o)
     {
-<<<<<<< HEAD
 
       // constant shape functions
       // no matter what shape there is only one DOF.
@@ -138,64 +137,17 @@
           case PRISM15:
           case PRISM18:
           case PYRAMID5:
+          case PYRAMID13:
           case PYRAMID14:
             return 4;
 
           default:
             {
-=======
-      switch (o)
-	{
-
-	  // constant shape functions
-	  // no matter what shape there is only one DOF.
-	case CONSTANT:
-	  return 1;
-
-
-	  // Discontinuous linear shape functions
-	  // expressed in the XYZ monomials.
-	case FIRST:
-	  {
-	    switch (t)
-	      {
-	      case NODEELEM:
-		return 1;
-
-	      case EDGE2:
-	      case EDGE3:
-	      case EDGE4:
-		return 2;
-
-	      case TRI3:
-	      case TRI6:
-	      case QUAD4:
-	      case QUAD8:
-	      case QUAD9:
-		return 3;
-
-	      case TET4:
-	      case TET10:
-	      case HEX8:
-	      case HEX20:
-	      case HEX27:
-	      case PRISM6:
-	      case PRISM15:
-	      case PRISM18:
-	      case PYRAMID5:
-              case PYRAMID13:
-	      case PYRAMID14:
-		return 4;
-
-	      default:
-		{
->>>>>>> 29aae592
 #ifdef DEBUG
               libMesh::err << "ERROR: Bad ElemType = " << t
                            << " for " << o << "th order approximation!"
                            << std::endl;
 #endif
-<<<<<<< HEAD
               libmesh_error();
             }
           }
@@ -232,61 +184,17 @@
           case PRISM15:
           case PRISM18:
           case PYRAMID5:
+          case PYRAMID13:
           case PYRAMID14:
             return 10;
 
           default:
             {
-=======
-		  libmesh_error();
-		}
-	      }
-	  }
-
-
-	  // Discontinuous quadratic shape functions
-	  // expressed in the XYZ monomials.
-	case SECOND:
-	  {
-	    switch (t)
-	      {
-	      case NODEELEM:
-		return 1;
-
-	      case EDGE2:
-	      case EDGE3:
-	      case EDGE4:
-		return 3;
-
-	      case TRI3:
-	      case TRI6:
-	      case QUAD4:
-	      case QUAD8:
-	      case QUAD9:
-		return 6;
-
-	      case TET4:
-	      case TET10:
-	      case HEX8:
-	      case HEX20:
-	      case HEX27:
-	      case PRISM6:
-	      case PRISM15:
-	      case PRISM18:
-	      case PYRAMID5:
-              case PYRAMID13:
-	      case PYRAMID14:
-		return 10;
-
-	      default:
-		{
->>>>>>> 29aae592
 #ifdef DEBUG
               libMesh::err << "ERROR: Bad ElemType = " << t
                            << " for " << o << "th order approximation!"
                            << std::endl;
 #endif
-<<<<<<< HEAD
               libmesh_error();
             }
           }
@@ -323,61 +231,17 @@
           case PRISM15:
           case PRISM18:
           case PYRAMID5:
+          case PYRAMID13:
           case PYRAMID14:
             return 20;
 
           default:
             {
-=======
-		  libmesh_error();
-		}
-	      }
-	  }
-
-
-	  // Discontinuous cubic shape functions
-	  // expressed in the XYZ monomials.
-	case THIRD:
-	  {
-	    switch (t)
-	      {
-	      case NODEELEM:
-		return 1;
-
-	      case EDGE2:
-	      case EDGE3:
-	      case EDGE4:
-		return 4;
-
-	      case TRI3:
-	      case TRI6:
-	      case QUAD4:
-	      case QUAD8:
-	      case QUAD9:
-		return 10;
-
-	      case TET4:
-	      case TET10:
-	      case HEX8:
-	      case HEX20:
-	      case HEX27:
-	      case PRISM6:
-	      case PRISM15:
-	      case PRISM18:
-	      case PYRAMID5:
-              case PYRAMID13:
-	      case PYRAMID14:
-		return 20;
-
-	      default:
-		{
->>>>>>> 29aae592
 #ifdef DEBUG
               libMesh::err << "ERROR: Bad ElemType = " << t
                            << " for " << o << "th order approximation!"
                            << std::endl;
 #endif
-<<<<<<< HEAD
               libmesh_error();
             }
           }
@@ -413,60 +277,17 @@
           case PRISM15:
           case PRISM18:
           case PYRAMID5:
+          case PYRAMID13:
           case PYRAMID14:
             return 35;
 
           default:
             {
-=======
-		  libmesh_error();
-		}
-	      }
-	  }
-
-
-	  // Discontinuous quartic shape functions
-	  // expressed in the XYZ monomials.
-	case FOURTH:
-	  {
-	    switch (t)
-	      {
-	      case NODEELEM:
-		return 1;
-
-	      case EDGE2:
-	      case EDGE3:
-		return 5;
-
-	      case TRI3:
-	      case TRI6:
-	      case QUAD4:
-	      case QUAD8:
-	      case QUAD9:
-		return 15;
-
-	      case TET4:
-	      case TET10:
-	      case HEX8:
-	      case HEX20:
-	      case HEX27:
-	      case PRISM6:
-	      case PRISM15:
-	      case PRISM18:
-	      case PYRAMID5:
-              case PYRAMID13:
-	      case PYRAMID14:
-		return 35;
-
-	      default:
-		{
->>>>>>> 29aae592
 #ifdef DEBUG
               libMesh::err << "ERROR: Bad ElemType = " << t
                            << " for " << o << "th order approximation!"
                            << std::endl;
 #endif
-<<<<<<< HEAD
               libmesh_error();
             }
           }
@@ -501,53 +322,12 @@
           case PRISM15:
           case PRISM18:
           case PYRAMID5:
+          case PYRAMID13:
           case PYRAMID14:
             return (order+1)*(order+2)*(order+3)/6;
 
           default:
             {
-=======
-		  libmesh_error();
-		}
-	      }
-	  }
-
-
-	default:
-	  {
-	    const unsigned int order = static_cast<unsigned int>(o);
-	    switch (t)
-	      {
-	      case NODEELEM:
-		return 1;
-
-	      case EDGE2:
-	      case EDGE3:
-		return (order+1);
-
-	      case TRI3:
-	      case TRI6:
-	      case QUAD4:
-	      case QUAD8:
-	      case QUAD9:
-		return (order+1)*(order+2)/2;
-
-	      case TET4:
-	      case TET10:
-	      case HEX8:
-	      case HEX20:
-	      case HEX27:
-	      case PRISM6:
-	      case PRISM15:
-	      case PRISM18:
-	      case PYRAMID5:
-              case PYRAMID13:
-	      case PYRAMID14:
-		return (order+1)*(order+2)*(order+3)/6;
-
-	      default:
-		{
->>>>>>> 29aae592
 #ifdef DEBUG
               libMesh::err << "ERROR: Bad ElemType = " << t
                            << " for " << o << "th order approximation!"
@@ -572,7 +352,6 @@
 {
   switch (o)
     {
-<<<<<<< HEAD
       // constant shape functions always have 1 DOF per element
     case CONSTANT:
       return 1;
@@ -611,65 +390,17 @@
           case PRISM15:
           case PRISM18:
           case PYRAMID5:
+          case PYRAMID13:
           case PYRAMID14:
             return 4;
 
           default:
             {
-=======
-      switch (o)
-	{
-	  // constant shape functions always have 1 DOF per element
-	case CONSTANT:
-	  return 1;
-
-
-	  // Discontinuous linear shape functions
-	  // expressed in the XYZ monomials.
-	case FIRST:
-	  {
-	    switch (t)
-	      {
-	      case NODEELEM:
-		return 1;
-
-		// 1D linears have 2 DOFs per element
-	      case EDGE2:
-	      case EDGE3:
-	      case EDGE4:
-		return 2;
-
-		// 2D linears have 3 DOFs per element
-	      case TRI3:
-	      case TRI6:
-	      case QUAD4:
-	      case QUAD8:
-	      case QUAD9:
-		return 3;
-
-		// 3D linears have 4 DOFs per element
-	      case TET4:
-	      case TET10:
-	      case HEX8:
-	      case HEX20:
-	      case HEX27:
-	      case PRISM6:
-	      case PRISM15:
-	      case PRISM18:
-	      case PYRAMID5:
-              case PYRAMID13:
-	      case PYRAMID14:
-		return 4;
-
-	      default:
-		{
->>>>>>> 29aae592
 #ifdef DEBUG
               libMesh::err << "ERROR: Bad ElemType = " << t
                            << " for " << o << "th order approximation!"
                            << std::endl;
 #endif
-<<<<<<< HEAD
               libmesh_error();
             }
           }
@@ -709,64 +440,17 @@
           case PRISM15:
           case PRISM18:
           case PYRAMID5:
+          case PYRAMID13:
           case PYRAMID14:
             return 10;
 
           default:
             {
-=======
-		  libmesh_error();
-		}
-	      }
-	  }
-
-
-	  // Discontinuous quadratic shape functions
-	  // expressed in the XYZ monomials.
-	case SECOND:
-	  {
-	    switch (t)
-	      {
-	      case NODEELEM:
-		return 1;
-
-		// 1D quadratics have 3 DOFs per element
-	      case EDGE2:
-	      case EDGE3:
-	      case EDGE4:
-		return 3;
-
-		// 2D quadratics have 6 DOFs per element
-	      case TRI3:
-	      case TRI6:
-	      case QUAD4:
-	      case QUAD8:
-	      case QUAD9:
-		return 6;
-
-		// 3D quadratics have 10 DOFs per element
-	      case TET4:
-	      case TET10:
-	      case HEX8:
-	      case HEX20:
-	      case HEX27:
-	      case PRISM6:
-	      case PRISM15:
-	      case PRISM18:
-	      case PYRAMID5:
-              case PYRAMID13:
-	      case PYRAMID14:
-		return 10;
-
-	      default:
-		{
->>>>>>> 29aae592
 #ifdef DEBUG
               libMesh::err << "ERROR: Bad ElemType = " << t
                            << " for " << o << "th order approximation!"
                            << std::endl;
 #endif
-<<<<<<< HEAD
               libmesh_error();
             }
           }
@@ -803,61 +487,17 @@
           case PRISM15:
           case PRISM18:
           case PYRAMID5:
+          case PYRAMID13:
           case PYRAMID14:
             return 20;
 
           default:
             {
-=======
-		  libmesh_error();
-		}
-	      }
-	  }
-
-
-	  // Discontinuous cubic shape functions
-	  // expressed in the XYZ monomials.
-	case THIRD:
-	  {
-	    switch (t)
-	      {
-	      case NODEELEM:
-		return 1;
-
-	      case EDGE2:
-	      case EDGE3:
-	      case EDGE4:
-		return 4;
-
-	      case TRI3:
-	      case TRI6:
-	      case QUAD4:
-	      case QUAD8:
-	      case QUAD9:
-		return 10;
-
-	      case TET4:
-	      case TET10:
-	      case HEX8:
-	      case HEX20:
-	      case HEX27:
-	      case PRISM6:
-	      case PRISM15:
-	      case PRISM18:
-	      case PYRAMID5:
-              case PYRAMID13:
-	      case PYRAMID14:
-		return 20;
-
-	      default:
-		{
->>>>>>> 29aae592
 #ifdef DEBUG
               libMesh::err << "ERROR: Bad ElemType = " << t
                            << " for " << o << "th order approximation!"
                            << std::endl;
 #endif
-<<<<<<< HEAD
               libmesh_error();
             }
           }
@@ -894,61 +534,17 @@
           case PRISM15:
           case PRISM18:
           case PYRAMID5:
+          case PYRAMID13:
           case PYRAMID14:
             return 35;
 
           default:
             {
-=======
-		  libmesh_error();
-		}
-	      }
-	  }
-
-
-	  // Discontinuous quartic shape functions
-	  // expressed in the XYZ monomials.
-	case FOURTH:
-	  {
-	    switch (t)
-	      {
-	      case NODEELEM:
-		return 1;
-
-	      case EDGE2:
-	      case EDGE3:
-	      case EDGE4:
-		return 5;
-
-	      case TRI3:
-	      case TRI6:
-	      case QUAD4:
-	      case QUAD8:
-	      case QUAD9:
-		return 15;
-
-	      case TET4:
-	      case TET10:
-	      case HEX8:
-	      case HEX20:
-	      case HEX27:
-	      case PRISM6:
-	      case PRISM15:
-	      case PRISM18:
-	      case PYRAMID5:
-              case PYRAMID13:
-	      case PYRAMID14:
-		return 35;
-
-	      default:
-		{
->>>>>>> 29aae592
 #ifdef DEBUG
               libMesh::err << "ERROR: Bad ElemType = " << t
                            << " for " << o << "th order approximation!"
                            << std::endl;
 #endif
-<<<<<<< HEAD
               libmesh_error();
             }
           }
@@ -982,52 +578,12 @@
           case PRISM15:
           case PRISM18:
           case PYRAMID5:
+          case PYRAMID13:
           case PYRAMID14:
             return (order+1)*(order+2)*(order+3)/6;
 
           default:
             {
-=======
-		  libmesh_error();
-		}
-	      }
-	  }
-
-	default:
-	  {
-	    const unsigned int order = static_cast<unsigned int>(o);
-	    switch (t)
-	      {
-	      case NODEELEM:
-		return 1;
-
-	      case EDGE2:
-	      case EDGE3:
-		return (order+1);
-
-	      case TRI3:
-	      case TRI6:
-	      case QUAD4:
-	      case QUAD8:
-	      case QUAD9:
-		return (order+1)*(order+2)/2;
-
-	      case TET4:
-	      case TET10:
-	      case HEX8:
-	      case HEX20:
-	      case HEX27:
-	      case PRISM6:
-	      case PRISM15:
-	      case PRISM18:
-	      case PYRAMID5:
-              case PYRAMID13:
-	      case PYRAMID14:
-		return (order+1)*(order+2)*(order+3)/6;
-
-	      default:
-		{
->>>>>>> 29aae592
 #ifdef DEBUG
               libMesh::err << "ERROR: Bad ElemType = " << t
                            << " for " << o << "th order approximation!"
