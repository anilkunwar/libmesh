--- conflicted
+++ resolved
@@ -49,50 +49,27 @@
                PRISM15,    // 14
                PRISM18,    // 15
 
-<<<<<<< HEAD
                PYRAMID5,   // 16
-               PYRAMID14,  // 17
+               PYRAMID13,  // 17
+               PYRAMID14,  // 18
 
-               INFEDGE2,   // 18
+               INFEDGE2,   // 19
 
-               INFQUAD4,   // 19
-               INFQUAD6,   // 20
+               INFQUAD4,   // 20
+               INFQUAD6,   // 21
 
-               INFHEX8,    // 21
-               INFHEX16,   // 22
-               INFHEX18,   // 23
+               INFHEX8,    // 22
+               INFHEX16,   // 23
+               INFHEX18,   // 24
 
-               INFPRISM6,  // 24
-               INFPRISM12, // 25
+               INFPRISM6,  // 25
+               INFPRISM12, // 26
 
-               NODEELEM,   // 26
+               NODEELEM,   // 27
 
-               REMOTEELEM,   // 27
+               REMOTEELEM,   // 28
 
-               INVALID_ELEM};  // 28 - should always be last
-=======
-		 PYRAMID5,   // 16
-                 PYRAMID13,  // 17
-                 PYRAMID14,  // 18
-
-                 INFEDGE2,   // 19
-
-                 INFQUAD4,   // 20
-                 INFQUAD6,   // 21
-
-                 INFHEX8,    // 22
-                 INFHEX16,   // 23
-                 INFHEX18,   // 24
-
-                 INFPRISM6,  // 25
-                 INFPRISM12, // 26
-
-                 NODEELEM,   // 27
-
-                 REMOTEELEM,   // 28
-
-                 INVALID_ELEM};  // 29 - should always be last
->>>>>>> 29aae592
+               INVALID_ELEM};  // 29 - should always be last
 }
 
 #endif // LIBMESH_ENUM_ELEM_TYPE_H